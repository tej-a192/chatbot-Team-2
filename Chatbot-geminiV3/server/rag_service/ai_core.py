# ./ai_core.py

# Standard Library Imports
import logging
import os
import io
import re
import copy
import uuid
from typing import Any, Callable, Dict, List, Optional, Union
from datetime import datetime # For improved date parsing in metadata

# --- Global Initializations ---
logger = logging.getLogger(__name__)

# --- Configuration Import ---
try:
    import config # This should import server/config.py
except ImportError as e:
    logger.critical(f"CRITICAL: Failed to import 'config' (expected server/config.py): {e}. ")
    # Depending on how critical config is, you might want to sys.exit(1)
    # For now, we'll let it proceed and other parts will fail if config isn't loaded.


# Local aliases for config flags, models, constants, and classes from config.py
# Ensure all these are actually defined in your config.py
PYPDF_AVAILABLE = getattr(config, 'PYPDF_AVAILABLE', False)
PDFPLUMBER_AVAILABLE = getattr(config, 'PDFPLUMBER_AVAILABLE', False)
PANDAS_AVAILABLE = getattr(config, 'PANDAS_AVAILABLE', False)
DOCX_AVAILABLE = getattr(config, 'DOCX_AVAILABLE', False)
PPTX_AVAILABLE = getattr(config, 'PPTX_AVAILABLE', False)
PIL_AVAILABLE = getattr(config, 'PIL_AVAILABLE', False)
FITZ_AVAILABLE = getattr(config, 'FITZ_AVAILABLE', False)
PYTESSERACT_AVAILABLE = getattr(config, 'PYTESSERACT_AVAILABLE', False)
SPACY_MODEL_LOADED = getattr(config, 'SPACY_MODEL_LOADED', False)
PYPDF2_AVAILABLE = getattr(config, 'PYPDF2_AVAILABLE', False)
EMBEDDING_MODEL_LOADED = getattr(config, 'EMBEDDING_MODEL_LOADED', False)
MAX_TEXT_LENGTH_FOR_NER  = getattr(config, 'MAX_TEXT_LENGTH_FOR_NER', 500000)
LANGCHAIN_SPLITTER_AVAILABLE = getattr(config, 'LANGCHAIN_SPLITTER_AVAILABLE', False)

PYPDF_PDFREADERROR = getattr(config, 'PYPDF_PDFREADERROR', Exception)
TESSERACT_ERROR = getattr(config, 'TESSERACT_ERROR', Exception)

# Libraries and Models (ensure these are None if not available to prevent AttributeError)
pypdf = getattr(config, 'pypdf', None)
PyPDF2 = getattr(config, 'PyPDF2', None)
pdfplumber = getattr(config, 'pdfplumber', None)
pd = getattr(config, 'pd', None)
DocxDocument = getattr(config, 'DocxDocument', None)
Presentation = getattr(config, 'Presentation', None)
Image = getattr(config, 'Image', None)
fitz = getattr(config, 'fitz', None)
pytesseract = getattr(config, 'pytesseract', None)
nlp_spacy_core = getattr(config, 'nlp_spacy_core', None)
document_embedding_model = getattr(config, 'document_embedding_model', None)
RecursiveCharacterTextSplitter = getattr(config, 'RecursiveCharacterTextSplitter', None)

# Constants
AI_CORE_CHUNK_SIZE = getattr(config, 'AI_CORE_CHUNK_SIZE', 1024) # Default if not in config
AI_CORE_CHUNK_OVERLAP = getattr(config, 'AI_CORE_CHUNK_OVERLAP', 200) # Default if not in config
DOCUMENT_EMBEDDING_MODEL_NAME = getattr(config, 'DOCUMENT_EMBEDDING_MODEL_NAME', "unknown_model")


# ==============================================================================
# Phase 2: Unified Rich Element Extraction Layer
# ==============================================================================

# Standard Output Structure for Element Extractors
# {
#     'text_content': Optional[str],
#     'tables': List[Union[pd.DataFrame, List[List[str]]]],
#     'images': List[Image.Image],
#     'parser_metadata': Dict[str, Any],
#     'is_scanned_heuristic': bool
# }

def _make_empty_extraction_result() -> Dict[str, Any]:
    """Helper to create a default empty result structure."""
    return {
        'text_content': None,
        'tables': [],
        'images': [],
        'parser_metadata': {},
        'is_scanned_heuristic': False
    }

def _extract_pdf_elements(file_path: str) -> Dict[str, Any]:
    if not os.path.exists(file_path):
        logger.error(f"PDF file not found: {file_path}")
        return _make_empty_extraction_result()

    result = _make_empty_extraction_result()
    file_base_name = os.path.basename(file_path)
    extracted_text_parts = []

    # 1. Text and Table Extraction with pdfplumber (if available)
    if PDFPLUMBER_AVAILABLE and pdfplumber:
        try:
            with pdfplumber.open(file_path) as pdf:
                num_pages_plumber = len(pdf.pages)
                for i, page in enumerate(pdf.pages):
                    page_text = page.extract_text(x_tolerance=1, y_tolerance=1.5, layout=False) # layout=False for more raw text
                    if page_text and page_text.strip():
                        extracted_text_parts.append(page_text.strip())

                    # Extract tables
                    page_tables_data = page.extract_tables()
                    if page_tables_data:
                        for table_data_list in page_tables_data:
                            if not table_data_list: continue
                            if PANDAS_AVAILABLE and pd:
                                try:
                                    # Attempt to use first row as header if meaningful
                                    if len(table_data_list) > 1 and all(c is not None and isinstance(c, str) for c in table_data_list[0]):
                                        df = pd.DataFrame(table_data_list[1:], columns=table_data_list[0])
                                    else:
                                        df = pd.DataFrame(table_data_list)
                                    result['tables'].append(df)
                                except Exception as df_err:
                                    logger.warning(f"pdfplumber: DataFrame conversion error for table on page {i+1} of {file_base_name}: {df_err}. Storing as list.")
                                    result['tables'].append(table_data_list)
                            else:
                                result['tables'].append(table_data_list)
                
                result['text_content'] = "\n\n".join(extracted_text_parts).strip() or None
                if result['tables']: logger.info(f"pdfplumber: Extracted {len(result['tables'])} tables from {file_base_name}.")

                # Scanned PDF Heuristic (based on pdfplumber text)
                if num_pages_plumber > 0:
                    total_chars = sum(len(pt.replace(" ", "")) for pt in extracted_text_parts)
                    avg_chars_per_page = total_chars / num_pages_plumber
                    # Heuristic: low average characters per page suggests scanned
                    if avg_chars_per_page < 20 and total_chars < (num_pages_plumber * 50): # Tunable thresholds
                        result['is_scanned_heuristic'] = True
                        logger.info(f"PDF {file_base_name} potentially scanned (low avg text [{avg_chars_per_page:.1f} chars/page] from pdfplumber).")

        except Exception as e_plumber:
            logger.warning(f"pdfplumber: Error processing PDF {file_base_name}: {e_plumber}", exc_info=True)
            # If pdfplumber fails, pypdf (now pypdf) can be a fallback for basic text
            if PYPDF_AVAILABLE and pypdf and not result['text_content']:
                logger.info(f"Attempting pypdf fallback for text extraction from {file_base_name}")
                try:
                    reader = pypdf.PdfReader(file_path)
                    pypdf_text_parts = []
                    for page in reader.pages:
                        page_text = page.extract_text()
                        if page_text and page_text.strip():
                            pypdf_text_parts.append(page_text.strip())
                    result['text_content'] = "\n\n".join(pypdf_text_parts).strip() or None
                except Exception as e_pypdf:
                    logger.warning(f"pypdf fallback also failed for {file_base_name}: {e_pypdf}")


    # 2. Image Extraction with Fitz (PyMuPDF)
    if FITZ_AVAILABLE and fitz and PIL_AVAILABLE and Image:
        try:
            doc_fitz = fitz.open(file_path)
            if not result['is_scanned_heuristic'] and not result['text_content'] and len(doc_fitz) > 0:
                # If no text from plumber/pypdf, but fitz finds pages, highly likely scanned.
                result['is_scanned_heuristic'] = True
                logger.info(f"PDF {file_base_name} likely scanned (no text extracted, but pages found by fitz).")

            for page_idx in range(len(doc_fitz)):
                for img_info_tuple in doc_fitz.get_page_images(page_idx):
                    xref = img_info_tuple[0]
                    try:
                        img_bytes_dict = doc_fitz.extract_image(xref)
                        if img_bytes_dict and "image" in img_bytes_dict:
                             result['images'].append(Image.open(io.BytesIO(img_bytes_dict["image"])))
                    except Exception as img_err:
                        logger.warning(f"fitz: Could not extract/open image xref {xref} from page {page_idx} of {file_base_name}: {img_err}")
            if result['images']: logger.info(f"fitz: Extracted {len(result['images'])} images from {file_base_name}.")
            doc_fitz.close()
        except Exception as e_fitz:
            logger.warning(f"fitz: Error processing PDF {file_base_name} for images: {e_fitz}", exc_info=True)

    # 3. Metadata with PyPDF2 (or pypdf if PyPDF2 not available/fails)
    metadata_extractor = None
    if PYPDF2_AVAILABLE and PyPDF2:
        metadata_extractor = PyPDF2.PdfReader
        extractor_name = "PyPDF2"
    elif PYPDF_AVAILABLE and pypdf: # Fallback to pypdf for metadata
        metadata_extractor = pypdf.PdfReader
        extractor_name = "pypdf"

    if metadata_extractor:
        try:
            with open(file_path, 'rb') as f:
                reader = metadata_extractor(f)
                info = reader.metadata
                if info:
                    if hasattr(info, 'title') and info.title: result['parser_metadata']['title'] = str(info.title).strip()
                    if hasattr(info, 'author') and info.author: result['parser_metadata']['author'] = str(info.author).strip()
                    
                    pdf_date_formats = [
                        "D:%Y%m%d%H%M%S%z",    
                        "D:%Y%m%d%H%M%S",
                        "D:%Y%m%d%H%M%SZ",
                        "%Y%m%d%H%M%S%z",
                        "%Y%m%d%H%M%S",
                        "%Y%m%d%H%M%SZ",
                    ]
                    def parse_pdf_date(date_val_str_or_dt):
                        if isinstance(date_val_str_or_dt, datetime): return date_val_str_or_dt
                        if not isinstance(date_val_str_or_dt, str): return None
                        clean_date_str = date_val_str_or_dt.strip().rstrip("'")
                        for fmt in pdf_date_formats:
                            try: return datetime.strptime(clean_date_str, fmt)
                            except ValueError: continue
                        return None
                    

                    raw_creation_date = info.get("/CreationDate") if isinstance(info, dict) else getattr(info, 'creation_date', None)
                    creation_date_obj = parse_pdf_date(raw_creation_date)

                    if creation_date_obj: result['parser_metadata']['creation_date'] = creation_date_obj.isoformat()
                    
                    raw_mod_date = info.get("/ModDate") if isinstance(info, dict) else getattr(info, 'modification_date', None)
                    modification_date_obj = parse_pdf_date(raw_mod_date)
                    
                    if modification_date_obj: result['parser_metadata']['modification_date'] = modification_date_obj.isoformat()

                result['parser_metadata']['page_count'] = len(reader.pages)
        except Exception as e_meta:
            logger.warning(f"Metadata: Error using {extractor_name} for {file_base_name}: {e_meta}", exc_info=True)
            if 'page_count' not in result['parser_metadata'] and FITZ_AVAILABLE and fitz: # Fallback page count
                try:
                    doc_fitz_pc = fitz.open(file_path)
                    result['parser_metadata']['page_count'] = len(doc_fitz_pc)
                    doc_fitz_pc.close()
                except: pass


    return result

def _extract_docx_elements(file_path: str) -> Dict[str, Any]:
    if not (DOCX_AVAILABLE and DocxDocument and PIL_AVAILABLE and Image):
        logger.error("python-docx or Pillow not available. DOCX parsing will be limited.")
        return _make_empty_extraction_result()
    
    result = _make_empty_extraction_result()
    file_base_name = os.path.basename(file_path)
    text_content_parts = []

    try:
        doc = DocxDocument(file_path)
        # Text
        for para in doc.paragraphs:
            if para.text.strip():
                text_content_parts.append(para.text.strip())
        result['text_content'] = "\n".join(text_content_parts).strip() or None

        # Tables
        for i, table in enumerate(doc.tables):
            table_list = [[cell.text.strip() for cell in row.cells] for row in table.rows]
            if not table_list: continue
            if PANDAS_AVAILABLE and pd:
                try:
                    if len(table_list) > 1 and all(c for c in table_list[0]): # Use first row as header
                        result['tables'].append(pd.DataFrame(table_list[1:], columns=table_list[0]))
                    else:
                        result['tables'].append(pd.DataFrame(table_list))
                except Exception as df_err:
                    logger.warning(f"docx: DataFrame conversion error for table {i} in {file_base_name}: {df_err}. Storing as list.")
                    result['tables'].append(table_list)
            else:
                result['tables'].append(table_list)
        if result['tables']: logger.info(f"docx: Extracted {len(result['tables'])} tables from {file_base_name}.")

        # Images (Inline shapes)
        for rel_id, image_part in doc.part.image_parts:
             try:
                 img = Image.open(io.BytesIO(image_part.blob))
                 result['images'].append(img)
             except Exception as e_img:
                 logger.warning(f"docx: Error processing an image from {file_base_name}: {e_img}")
        # A more thorough way for inline_shapes if doc.part.image_parts is not sufficient:
        # for shape in doc.inline_shapes:
        #    if shape.type == MSO_SHAPE_TYPE.PICTURE: # Requires from docx.enum.shape import MSO_SHAPE_TYPE
        #        try:
        #            image_part = doc.part.related_parts[shape._inline.graphic.graphicData.pic.blipFill.blip.embed]
        #            img = Image.open(io.BytesIO(image_part.blob))
        #            result['images'].append(img)
        #        except Exception: pass # ignore if not an image or error
        if result['images']: logger.info(f"docx: Extracted {len(result['images'])} images from {file_base_name}.")


        # Metadata
        props = doc.core_properties
        if props.title: result['parser_metadata']['title'] = props.title
        if props.author: result['parser_metadata']['author'] = props.author
        if props.created: result['parser_metadata']['creation_date'] = props.created.isoformat()
        if props.modified: result['parser_metadata']['modification_date'] = props.modified.isoformat()
        result['parser_metadata']['page_count'] = len(doc.paragraphs) // 20 or 1 # Rough estimate

        # Scanned Heuristic
        if not result['text_content'] and result['images']:
            result['is_scanned_heuristic'] = True
            logger.info(f"DOCX {file_base_name} potentially image-based (no text, images present).")

    except FileNotFoundError:
        logger.error(f"docx: File not found: {file_path}")
    except Exception as e:
        logger.error(f"docx: Error parsing DOCX {file_base_name}: {e}", exc_info=True)
    
    return result

def _extract_pptx_elements(file_path: str) -> Dict[str, Any]:
    if not (PPTX_AVAILABLE and Presentation and PIL_AVAILABLE and Image):
        logger.error("python-pptx or Pillow not available. PPTX parsing will be limited.")
        return _make_empty_extraction_result()

    result = _make_empty_extraction_result()
    file_base_name = os.path.basename(file_path)
    text_content_parts = []

    try:
        prs = Presentation(file_path)
        for slide_idx, slide in enumerate(prs.slides):
            slide_texts = []
            for shape in slide.shapes:
                if hasattr(shape, "text_frame") and shape.text_frame and shape.text_frame.text.strip():
                    slide_texts.append(shape.text_frame.text.strip())
                elif hasattr(shape, "text") and shape.text.strip(): # For shapes with direct text
                    slide_texts.append(shape.text.strip())
                
                # Image extraction
                if hasattr(shape, "image"): # If shape is an image
                    try:
                        image_bytes = shape.image.blob
                        img = Image.open(io.BytesIO(image_bytes))
                        result['images'].append(img)
                    except Exception as e_img_shape:
                        logger.warning(f"pptx: Error extracting image from shape on slide {slide_idx} of {file_base_name}: {e_img_shape}")
            
            if slide_texts:
                text_content_parts.append("\n".join(slide_texts))
        
        result['text_content'] = "\n\n".join(text_content_parts).strip() or None
        if result['images']: logger.info(f"pptx: Extracted {len(result['images'])} images from {file_base_name}.")

        # Metadata
        props = prs.core_properties
        if props.title: result['parser_metadata']['title'] = props.title
        if props.author: result['parser_metadata']['author'] = props.author
        if props.created: result['parser_metadata']['creation_date'] = props.created.isoformat()
        if props.last_modified_by : result['parser_metadata']['last_modified_by'] = props.last_modified_by
        if props.modified : result['parser_metadata']['modification_date'] = props.modified.isoformat()

        result['parser_metadata']['page_count'] = len(prs.slides)

        # Scanned Heuristic
        if not result['text_content'] and result['images']:
            result['is_scanned_heuristic'] = True
            logger.info(f"PPTX {file_base_name} potentially image-based (no text, images present).")

    except FileNotFoundError:
        logger.error(f"pptx: File not found: {file_path}")
    except Exception as e:
        logger.error(f"pptx: Error parsing PPTX {file_base_name}: {e}", exc_info=True)

    return result

def _extract_csv_elements(file_path: str) -> Dict[str, Any]:
    if not (PANDAS_AVAILABLE and pd):
        logger.error("pandas not available. CSV parsing will be limited.")
        return _extract_generic_text_elements(file_path, ".csv") # Fallback to text

    result = _make_empty_extraction_result()
    file_base_name = os.path.basename(file_path)
    try:
        df = pd.read_csv(file_path)
        result['tables'].append(df)
        # Create a text representation of the CSV for text_content
        # Could be markdown, simple string, or first N rows.
        # Using to_string() for now. Consider to_markdown() for better structure if text will be LLM input.
        result['text_content'] = df.to_string(index=False, na_rep='NULL').strip() or None
        logger.info(f"csv: Extracted 1 table (shape: {df.shape}) from {file_base_name}.")
    except FileNotFoundError:
        logger.error(f"csv: File not found: {file_path}")
    except Exception as e:
        logger.error(f"csv: Error parsing CSV {file_base_name}: {e}", exc_info=True)
        # Fallback to generic text if pandas fails
        return _extract_generic_text_elements(file_path, ".csv")
    return result


def _extract_generic_text_elements(file_path: str, file_type_ext: str) -> Dict[str, Any]:
    result = _make_empty_extraction_result()
    file_base_name = os.path.basename(file_path)
    try:
        with open(file_path, 'r', encoding='utf-8', errors='ignore') as f:
            text = f.read()
        result['text_content'] = text.strip() or None
        
        # For HTML/XML, optionally strip tags (basic)
        if file_type_ext in ['.html', '.xml'] and result['text_content']:
            stripped_text = re.sub(r'<[^>]+>', ' ', result['text_content'])
            result['text_content'] = re.sub(r'\s+', ' ', stripped_text).strip() or None

    except FileNotFoundError:
        logger.error(f"txt-like: File not found: {file_path}")
    except Exception as e:
        logger.error(f"txt-like: Error parsing {file_base_name}: {e}", exc_info=True)
    return result

def _extract_image_file_elements(file_path: str) -> Dict[str, Any]:
    if not (PIL_AVAILABLE and Image):
        logger.error("Pillow (PIL) not available. Image file parsing will fail.")
        return _make_empty_extraction_result()

    result = _make_empty_extraction_result()
    file_base_name = os.path.basename(file_path)
    try:
        img = Image.open(file_path)
        result['images'].append(img)
        result['is_scanned_heuristic'] = True # By definition, an image file is "scanned" for OCR
        logger.info(f"Image file {file_base_name} opened.")
    except FileNotFoundError:
        logger.error(f"image-file: File not found: {file_path}")
    except Exception as e:
        logger.error(f"image-file: Error opening {file_base_name}: {e}", exc_info=True)
    return result


def _get_rich_extraction_results(file_path: str) -> Dict[str, Any]:
    """Dispatcher for rich element extraction based on file type."""
    ext = os.path.splitext(file_path)[1].lower()
    logger.info(f"Rich extraction: Dispatching for file type '{ext}' ({os.path.basename(file_path)})")

    if ext == '.pdf':
        return _extract_pdf_elements(file_path)
    elif ext == '.docx':
        return _extract_docx_elements(file_path)
    elif ext == '.pptx':
        return _extract_pptx_elements(file_path)
    elif ext == '.csv':
        return _extract_csv_elements(file_path)
    elif ext in ['.txt', '.py', '.js', '.md', '.log', '.html', '.xml', '.json']:
        return _extract_generic_text_elements(file_path, ext)
    elif ext in ['.png', '.jpg', '.jpeg', '.tiff', '.bmp', '.gif']:
        return _extract_image_file_elements(file_path)
    else:
        logger.warning(f"Unsupported file extension for rich extraction: {ext} ({os.path.basename(file_path)}). Attempting generic text.")
        return _extract_generic_text_elements(file_path, ext) # Fallback for unknown types


# ==============================================================================
# Phase 3: Streamlined Main Processing Pipeline
# ==============================================================================

def _get_initial_parsed_document(file_path: str) -> Dict[str, Any]:
    """Calls the appropriate rich element extractor for the file."""
    return _get_rich_extraction_results(file_path)


# --- Stages 2-7 (OCR, Cleaning, Layout, Metadata, Chunking, Embedding) ---
# These functions are largely the same as your corrected versions, but will now consume
# the structured output from _get_initial_parsed_document.

def perform_ocr_on_images(image_objects: List[Any], file_base_name_for_log: str ="") -> str: # Added filename for logging
    if not image_objects: return ""
    if not (PYTESSERACT_AVAILABLE and pytesseract):
        logger.error(f"Pytesseract not available. OCR for {file_base_name_for_log} cannot be performed.")
        return ""

    logger.info(f"Performing OCR on {len(image_objects)} image(s) for {file_base_name_for_log}.")
    ocr_text_parts = []
    images_ocrd = 0
    for i, img_obj in enumerate(image_objects):
        try:
            if not (PIL_AVAILABLE and Image and isinstance(img_obj, Image.Image)):
                logger.warning(f"Skipping non-PIL Image object at index {i} for OCR of {file_base_name_for_log}.")
                continue
            # Improve image for OCR: convert to grayscale, potentially apply thresholding if needed
            processed_img_for_ocr = img_obj.convert('L') # Grayscale
            text = pytesseract.image_to_string(processed_img_for_ocr)
            if text and text.strip():
                ocr_text_parts.append(text.strip())
                images_ocrd += 1
        except Exception as e:
            if TESSERACT_ERROR and isinstance(e, TESSERACT_ERROR): # Check specific Tesseract error
                logger.critical(f"Tesseract executable not found or error for {file_base_name_for_log}. OCR will fail. Error: {e}")
                # Re-raise if it's a critical setup issue that will affect all subsequent OCR
                # For now, we'll let it try other images, but this indicates a setup problem.
            logger.error(f"Error during OCR for image {i+1}/{len(image_objects)} of {file_base_name_for_log}: {e}", exc_info=True)
    
    full_ocr_text = "\n\n--- OCR Text from Image ---\n\n".join(ocr_text_parts).strip()
    logger.info(f"OCR for {file_base_name_for_log}: Extracted {len(full_ocr_text)} chars from {images_ocrd} image(s).")
    return full_ocr_text


def clean_and_normalize_text_content(text: str, file_base_name_for_log: str ="") -> str:
    if not text or not text.strip(): return ""
    logger.info(f"Text cleaning for {file_base_name_for_log}: Initial length {len(text)}")
    
    # Basic regex cleaning (order matters)
    text = re.sub(r'<script[^>]*>.*?</script>|<style[^>]*>.*?</style>', ' ', text, flags=re.I | re.S) # Remove script/style
    text = re.sub(r'<[^>]+>', ' ', text) # Remove all other HTML tags
    text = re.sub(r'http\S+|www\S+|https\S+', '', text, flags=re.MULTILINE) # Remove URLs
    text = re.sub(r'\S*@\S*\s?', '', text, flags=re.MULTILINE) # Remove emails
    text = re.sub(r'\s*&\w+;\s*', ' ', text) # Remove HTML entities like  
    text = re.sub(r'[\n\r\t]+', ' ', text) # Normalize whitespace (newlines, tabs to single space)
    text = re.sub(r'\s+', ' ', text).strip() # Consolidate multiple spaces to one and strip ends
    
    # Character filtering (allow more common punctuation useful for context)
    # text = re.sub(r'[^\w\s.,!?"\'():;-]', '', text) # Keeps more standard punctuation
    # For more aggressive cleaning for embedding, you might use:
    text = re.sub(r'[^a-zA-Z0-9\s.,!?-]', '', text) # More restrictive, closer to your original

    text_lower = text.lower() # Convert to lowercase AFTER regex to preserve case for URLs/emails if needed

    if not (SPACY_MODEL_LOADED and nlp_spacy_core):
        logger.warning(f"SpaCy model not loaded for {file_base_name_for_log}. Skipping lemmatization. Returning regex-cleaned text.")
        return text_lower
    
    try:
        # Process in chunks if text is very long to avoid SpaCy memory issues, though less likely after cleaning
        max_spacy_len = 1000000 # SpaCy's default internal limit for nlp()
        if len(text_lower) > max_spacy_len:
            logger.warning(f"Text for SpaCy in {file_base_name_for_log} exceeds {max_spacy_len} chars. Processing in parts or truncating.")
            # Simple truncation for now, chunking for spacy is more complex
            text_lower = text_lower[:max_spacy_len]

        doc = nlp_spacy_core(text_lower, disable=['parser', 'ner']) # Disable unused pipes
        lemmatized_tokens = [
            token.lemma_ for token in doc 
            if not token.is_stop and \
               not token.is_punct and \
               not token.is_space and \
               len(token.lemma_) > 1 and \
               token.lemma_ != '-PRON-' # Exclude pronouns after lemmatization
        ]
        final_cleaned_text = " ".join(lemmatized_tokens)
        logger.info(f"SpaCy cleaning for {file_base_name_for_log}: Final length {len(final_cleaned_text)}")
        return final_cleaned_text
    except Exception as e:
        logger.error(f"SpaCy processing failed for {file_base_name_for_log}: {e}. Returning pre-SpaCy cleaned text.", exc_info=True)
        return text_lower


def reconstruct_document_layout(text_content: str, tables_data: List[Any], file_type: str, file_base_name_for_log: str ="") -> str:
    if not text_content and not tables_data: return ""
    logger.info(f"Layout reconstruction for {file_base_name_for_log} ({file_type}): Text len {len(text_content)}, Tables {len(tables_data)}")
    
    # Hyphenated word de-joining (if text_content is not None)
    processed_text = text_content if text_content else ""
    processed_text = re.sub(r'(\w+)-\s*\n\s*(\w+)', r'\1\2', processed_text) # Across newlines
    # processed_text = re.sub(r'(\w+)-(\w+)', r'\1\2', processed_text) # Within same line (less common needed after initial parse)

    if tables_data:
        table_md_parts = []
        for i, table_obj in enumerate(tables_data):
            table_header = f"\n\n[START OF TABLE {i+1} extracted from {file_base_name_for_log}]\n"
            table_footer = f"\n[END OF TABLE {i+1}]\n"
            md_table_content = ""
            try:
                if PANDAS_AVAILABLE and pd and isinstance(table_obj, pd.DataFrame):
                    md_table_content = table_obj.to_markdown(index=False)
                elif isinstance(table_obj, list) and table_obj and all(isinstance(row, list) for row in table_obj):
                    # Basic list of lists to Markdown
                    if table_obj[0]: # Assume first row is header
                        md_table_content = "| " + " | ".join(map(str, table_obj[0])) + " |\n"
                        md_table_content += "| " + " | ".join(["---"] * len(table_obj[0])) + " |\n"
                        for row_data in table_obj[1:]:
                            if len(row_data) == len(table_obj[0]):
                                md_table_content += "| " + " | ".join(map(str, row_data)) + " |\n"
                            else: logger.warning(f"Table {i+1} (list) row length mismatch in {file_base_name_for_log}.")
                    else: md_table_content = "[Empty Table Data]"
                else: md_table_content = str(table_obj) # Fallback
            except Exception as e_table_md:
                logger.warning(f"Table {i+1} to Markdown conversion error for {file_base_name_for_log}: {e_table_md}. Using raw string.")
                md_table_content = str(table_obj)
            
            if md_table_content.strip():
                table_md_parts.append(table_header + md_table_content.strip() + table_footer)
        
        if table_md_parts:
            processed_text += "\n\n" + "\n\n".join(table_md_parts)
    
    # Final whitespace cleanup
    final_layout_text = re.sub(r'\s{2,}', ' ', processed_text).strip() # Consolidate multiple spaces
    logger.info(f"Layout reconstruction for {file_base_name_for_log}: Final length {len(final_layout_text)}")
    return final_layout_text


def extract_document_metadata_info(
    file_path: str, 
    processed_text: str, 
    parsed_doc_elements: Dict[str, Any], # Output from _get_initial_parsed_document
    original_file_name: str, 
    user_id: str
) -> Dict[str, Any]:
    logger.info(f"Metadata extraction for: {original_file_name} (User: {user_id})")
    
    parser_meta = parsed_doc_elements.get('parser_metadata', {})
    file_type_from_parser = os.path.splitext(original_file_name)[1].lower() # Fallback if not in parser_meta

    doc_meta = {
        'file_name': original_file_name,
        'file_path_on_server': file_path,
        'original_file_type': parser_meta.get('file_type', file_type_from_parser),
        'processing_user': user_id,
        'title': parser_meta.get('title', original_file_name), # Prioritize parser title
        'author': parser_meta.get('author', "Unknown"),       # Prioritize parser author
        'creation_date': parser_meta.get('creation_date'),   # Expect ISO format from parser
        'modification_date': parser_meta.get('modification_date'), # Expect ISO format
        'page_count': parser_meta.get('page_count', 0),
        'char_count_processed_text': len(processed_text),
        'named_entities': {},
        'structural_elements': "Paragraphs" + (", Tables" if parsed_doc_elements.get('tables') else ""),
        'is_scanned_document': parsed_doc_elements.get('is_scanned_heuristic', False), # Initial guess
        'ocr_applied': False # Will be set to True if OCR text was actually used
    }

    # OS-level metadata (can augment or be overridden by parser_meta)
    try:
        doc_meta['file_size_bytes'] = os.path.getsize(file_path)
        if PANDAS_AVAILABLE and pd: # Using pandas for robust timestamp conversion
            # Only set OS dates if not already provided by a more specific parser
            if not doc_meta['creation_date']:
                 doc_meta['creation_date_os'] = pd.Timestamp(os.path.getctime(file_path), unit='s').isoformat()
            if not doc_meta['modification_date']:
                 doc_meta['modification_date_os'] = pd.Timestamp(os.path.getmtime(file_path), unit='s').isoformat()
    except Exception as e_os_meta:
        logger.warning(f"Metadata: OS metadata error for {original_file_name}: {e_os_meta}")

    # If page_count is still 0 after parser, estimate from text
    if doc_meta['page_count'] == 0 and processed_text:
        doc_meta['page_count'] = max(1, processed_text.count('\n\n') + 1) # Rough estimate

    # NER (Named Entity Recognition) - using SpaCy
    if processed_text and SPACY_MODEL_LOADED and nlp_spacy_core:
        logger.info(f"Extracting named entities for {original_file_name}...")
        try:
            text_for_ner = processed_text[:MAX_TEXT_LENGTH_FOR_NER] # Use config alias
            spacy_doc = nlp_spacy_core(text_for_ner) # NER pipe should be enabled by default
            
            entities_by_type = {}
            for ent in spacy_doc.ents:
                entities_by_type.setdefault(ent.label_, set()).add(ent.text)
            
            doc_meta['named_entities'] = {label: sorted(list(texts)) for label, texts in entities_by_type.items()}
            num_entities_found = sum(len(v) for v in doc_meta['named_entities'].values())
            logger.info(f"Extracted {num_entities_found} unique named entities for {original_file_name}.")
        except Exception as e_ner:
            logger.error(f"Metadata: NER error for {original_file_name}: {e_ner}", exc_info=True)
    else:
        logger.info(f"Skipping NER for {original_file_name} (no text or SpaCy model not loaded/configured for NER).")
    
    logger.info(f"Metadata extraction complete for {original_file_name}.")
    return doc_meta

# Chunking and Embedding functions remain largely the same as your corrected versions,
# just ensure they consume the correct data.
def chunk_document_into_segments(
    text_to_chunk: str,
    document_level_metadata: Dict[str, Any] # This is the output from extract_document_metadata_info
) -> List[Dict[str, Any]]:
    if not text_to_chunk or not text_to_chunk.strip():
        logger.warning(f"Chunking: No text for {document_level_metadata.get('file_name', 'unknown')}.")
        return []

    if not (LANGCHAIN_SPLITTER_AVAILABLE and RecursiveCharacterTextSplitter):
        logger.error("RecursiveCharacterTextSplitter not available. Cannot chunk text.")
        return []
        
    chunk_s = AI_CORE_CHUNK_SIZE
    chunk_o = AI_CORE_CHUNK_OVERLAP
    original_doc_name_for_log = document_level_metadata.get('file_name', 'unknown_doc')
    logger.info(f"Chunking {original_doc_name_for_log}: Size={chunk_s}, Overlap={chunk_o}")
    
    text_splitter = RecursiveCharacterTextSplitter(
        chunk_size=chunk_s,
        chunk_overlap=chunk_o,
        length_function=len,
        separators=["\n\n", "\n", ". ", " ", ""], 
        keep_separator=True # Consider if True or False is better for your LLM
    )

    try:
        raw_text_segments: List[str] = text_splitter.split_text(text_to_chunk)
    except Exception as e_split: 
        logger.error(f"Chunking: Error splitting text for {original_doc_name_for_log}: {e_split}", exc_info=True)
        return []
        
    output_chunks: List[Dict[str, Any]] = []
    # Use a more robust base name if original name contains problematic characters for reference
    base_file_name_for_ref = re.sub(r'[^a-zA-Z0-9_-]', '_', os.path.splitext(original_doc_name_for_log)[0])


    for i, segment_content in enumerate(raw_text_segments):
        if not segment_content.strip(): 
            logger.debug(f"Skipping empty chunk at index {i} for {original_doc_name_for_log}.")
            continue

        # Create a deep copy of document-level metadata for each chunk
        chunk_specific_metadata = copy.deepcopy(document_level_metadata)
        
        qdrant_point_id = str(uuid.uuid4()) # Unique ID for this chunk in Qdrant

        # Add chunk-specific details to its metadata
        chunk_specific_metadata['chunk_id'] = qdrant_point_id 
        chunk_specific_metadata['chunk_reference_name'] = f"{base_file_name_for_ref}_chunk_{i:04d}"
        chunk_specific_metadata['chunk_index'] = i
        chunk_specific_metadata['chunk_char_count'] = len(segment_content)
        # Remove potentially very large or redundant fields from chunk metadata if necessary
        # e.g., chunk_specific_metadata.pop('named_entities', None) if too verbose per chunk
        
        output_chunks.append({
            'id': qdrant_point_id, # This ID is for Qdrant
            'text_content': segment_content,
            'metadata': chunk_specific_metadata # This payload goes into Qdrant
        })
    
    logger.info(f"Chunking: Split '{original_doc_name_for_log}' into {len(output_chunks)} non-empty chunks.")
    return output_chunks

def generate_segment_embeddings(document_chunks: List[Dict[str, Any]]) -> List[Dict[str, Any]]:
    if not document_chunks: return []
    if not (EMBEDDING_MODEL_LOADED and document_embedding_model):
        logger.error("Embedding model not loaded. Cannot generate embeddings.")
        for chunk_dict in document_chunks: chunk_dict['embedding'] = None
        return document_chunks

    model_name_for_logging = DOCUMENT_EMBEDDING_MODEL_NAME
    logger.info(f"Embedding {len(document_chunks)} chunks using {model_name_for_logging}.")
    
    texts_to_embed: List[str] = []
    valid_chunk_indices: List[int] = [] # To map embeddings back to original chunk objects

    for i, chunk_dict in enumerate(document_chunks):
        text_content = chunk_dict.get('text_content')
        if text_content and text_content.strip():
            texts_to_embed.append(text_content)
            valid_chunk_indices.append(i)
        else:
            chunk_dict['embedding'] = None # Ensure 'embedding' key exists
            logger.debug(f"Embedding: Chunk {chunk_dict.get('id', i)} has no text, skipping.")

    if not texts_to_embed:
        logger.warning("Embedding: No text content found in chunks to generate embeddings.")
        return document_chunks

    try:
<<<<<<< HEAD
        embeddings_np_array = document_embedding_model.encode(texts_to_embed, show_progress_bar=True, batch_size=32)
=======
        embeddings_np_array = document_embedding_model.encode(texts_to_embed, show_progress_bar=True) # Set to True for long lists
>>>>>>> 6f344a9c
        
        for i, original_chunk_idx in enumerate(valid_chunk_indices):
            if i < len(embeddings_np_array):
                document_chunks[original_chunk_idx]['embedding'] = embeddings_np_array[i].tolist()
            else: # Should not happen if encode works correctly
                logger.error(f"Embedding: Mismatch in embedding count for chunk at original index {original_chunk_idx}.")
                document_chunks[original_chunk_idx]['embedding'] = None
        
        logger.info(f"Embedding: Generated and assigned embeddings to {len(valid_chunk_indices)} chunks.")
    except Exception as e_embed:
        logger.error(f"Embedding: Error during generation with {model_name_for_logging}: {e_embed}", exc_info=True)
        for original_chunk_idx in valid_chunk_indices: # Ensure all attempted chunks get None on error
            document_chunks[original_chunk_idx]['embedding'] = None
            
    return document_chunks


# --- Main Orchestration Function ---
def process_document_for_qdrant(file_path: str, original_name: str, user_id: str) -> tuple[List[Dict[str, Any]], Optional[str], List[Dict[str, Any]]]:
    """
    Main orchestrator for processing a document.
    Returns:
        - final_chunks_for_qdrant: List of chunks with embeddings for Qdrant.
        - text_for_node_analysis: Consolidated text for Node.js general analysis (FAQ, Topics).
        - chunks_for_kg_worker: List of chunks with metadata (no embeddings) for KG worker.
    """
    logger.info(f"ai_core: Orchestrating document processing for '{original_name}', user '{user_id}'")
    if not os.path.exists(file_path):
        logger.error(f"File not found at ai_core entry: {file_path}")
        # Return empty tuple of expected types
        return [], None, []


    # Default return values for failure cases
    empty_qdrant_chunks = []
    no_analysis_text = None
    empty_kg_chunks = []

    try:
        # 1. Initial Parsing (Rich Element Extraction)
        parsed_doc_elements = _get_initial_parsed_document(file_path)
        initial_text_from_parser = parsed_doc_elements.get('text_content')
        images_from_parser = parsed_doc_elements.get('images', [])
        tables_from_parser = parsed_doc_elements.get('tables', [])
        is_scanned_heuristic = parsed_doc_elements.get('is_scanned_heuristic', False)
        file_type_from_parser = os.path.splitext(original_name)[1].lower() # Or get from parsed_doc_elements if available

        # 2. OCR if needed
        ocr_text_output = ""
        ocr_applied_flag = False
        # Decide if OCR is necessary:
        # - Explicitly image file types.
        # - Parser's heuristic says scanned.
        # - Parser extracted no text but found images (strong indicator for OCR).
        # - Parser extracted minimal text and images are present (e.g., a DOCX that's mostly a picture).
        should_ocr = is_scanned_heuristic or \
                     (file_type_from_parser in ['.png', '.jpg', '.jpeg', '.tiff', '.bmp', '.gif']) or \
                     (not initial_text_from_parser and images_from_parser) or \
                     (initial_text_from_parser and len(initial_text_from_parser) < 200 * len(images_from_parser) and images_from_parser) # Heuristic for low text + images

        if should_ocr and images_from_parser:
            if PYTESSERACT_AVAILABLE and pytesseract:
                logger.info(f"OCR triggered for {original_name} based on heuristics/file type.")
                ocr_text_output = perform_ocr_on_images(images_from_parser, original_name)
                if ocr_text_output: ocr_applied_flag = True
            else:
                logger.warning(f"OCR needed for {original_name} but Pytesseract not available. Content may be incomplete.")
        
        # 3. Combine Text (Parser + OCR)
        combined_raw_text_parts = []
        if initial_text_from_parser: combined_raw_text_parts.append(initial_text_from_parser)
        if ocr_text_output: combined_raw_text_parts.append(ocr_text_output)
        combined_raw_text = "\n\n".join(combined_raw_text_parts).strip()

        if not combined_raw_text and not tables_from_parser:
            logger.warning(f"No text content or tables for {original_name} after initial parsing/OCR. Processing cannot continue.")
            return empty_qdrant_chunks, no_analysis_text, empty_kg_chunks

        # 4. Clean Text
        cleaned_text = clean_and_normalize_text_content(combined_raw_text, original_name)
        if not cleaned_text and not tables_from_parser: # If cleaning results in empty text
            logger.warning(f"No meaningful text for {original_name} after cleaning, and no tables. Processing cannot continue.")
            return empty_qdrant_chunks, no_analysis_text, empty_kg_chunks

        # 5. Reconstruct Layout (Integrate Tables as Markdown)
        text_for_further_processing = reconstruct_document_layout(
            cleaned_text, # Use the cleaned text
            tables_from_parser,
            file_type_from_parser,
            original_name
        )
        # This `text_for_further_processing` is a good candidate for Node.js analysis (FAQ, topics)
        # as it's cleaned and has table context.
        raw_text_for_node_analysis = text_for_further_processing 

        # 6. Extract Comprehensive Metadata
        doc_metadata = extract_document_metadata_info(
            file_path,
            text_for_further_processing, # Pass the final text that will be chunked
            parsed_doc_elements, # Pass the full initial parse results
            original_name,
            user_id
        )
        doc_metadata['ocr_applied'] = ocr_applied_flag # Update with actual OCR status

        # 7. Chunk Document
        # We chunk `text_for_further_processing` which includes table representations.
        chunks_with_metadata_for_qdrant_and_kg = chunk_document_into_segments(
            text_for_further_processing,
            doc_metadata # Pass rich metadata to chunks
        )
        if not chunks_with_metadata_for_qdrant_and_kg:
            logger.warning(f"No chunks produced for {original_name}. Cannot proceed with Qdrant/KG.")
            # Still return raw_text_for_node_analysis if it exists
            return empty_qdrant_chunks, raw_text_for_node_analysis, empty_kg_chunks

        # Prepare chunks for KG worker (these don't need embeddings yet)
        # Important: Deep copy if you modify this list before embedding,
        # or if embedding modifies in-place (unlikely with current generate_segment_embeddings)
        chunks_for_kg_worker = copy.deepcopy(chunks_with_metadata_for_qdrant_and_kg) 
        # Remove embedding from KG chunks if it somehow got there, or any very large fields not needed by KG LLM
        for chunk in chunks_for_kg_worker:
            chunk.pop('embedding', None) 
            # Consider removing other large metadata fields if KG LLM doesn't need them from each chunk's metadata

        # 8. Generate Embeddings for Qdrant chunks
        final_chunks_for_qdrant = generate_segment_embeddings(chunks_with_metadata_for_qdrant_and_kg)
        
        logger.info(f"ai_core: Successfully processed '{original_name}'. Generated {len(final_chunks_for_qdrant)} chunks for Qdrant.")
        return final_chunks_for_qdrant, raw_text_for_node_analysis, chunks_for_kg_worker

    except Exception as e:
        # Check for specific critical errors like Tesseract not found
        if TESSERACT_ERROR and isinstance(e, TESSERACT_ERROR):
            logger.critical(f"ai_core: Tesseract (OCR) not found processing {original_name}. OCR failed. Error: {e}", exc_info=False)
            # Depending on policy, you might still want to return any text extracted *before* OCR attempt.
            # For now, re-raise to indicate critical failure to the caller (app.py).
            raise
        
        logger.error(f"ai_core: Critical error processing {original_name}: {e}", exc_info=True)
        # Re-raise the exception to be handled by the caller in app.py
        raise<|MERGE_RESOLUTION|>--- conflicted
+++ resolved
@@ -743,11 +743,7 @@
         return document_chunks
 
     try:
-<<<<<<< HEAD
-        embeddings_np_array = document_embedding_model.encode(texts_to_embed, show_progress_bar=True, batch_size=32)
-=======
         embeddings_np_array = document_embedding_model.encode(texts_to_embed, show_progress_bar=True) # Set to True for long lists
->>>>>>> 6f344a9c
         
         for i, original_chunk_idx in enumerate(valid_chunk_indices):
             if i < len(embeddings_np_array):
