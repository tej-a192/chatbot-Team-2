--- conflicted
+++ resolved
@@ -48,12 +48,7 @@
         return [];
     } catch (error) {
         console.error(`Error querying Python RAG service at ${searchUrl}:`, error.message);
-<<<<<<< HEAD
-        // Do not throw here, allow fallback to direct LLM
-        return [];
-=======
         return []; 
->>>>>>> 4a970a93
     }
 }
 
@@ -62,15 +57,17 @@
 // --- @desc    Send a message, get AI response, save interaction ---
 // --- @access  Private (authMiddleware applied in server.js) ---
 router.post('/message', async (req, res) => {
-<<<<<<< HEAD
-    // Payload from frontend's CenterPanel:
-    // { query, history, sessionId, useRag, llmProvider, systemPrompt }
-    const { query, history, sessionId, useRag, llmProvider, useCriticalThinking, systemPrompt } = req.body;
-    const userId = req.user._id; // From authMiddleware
-=======
-    const { query, history, sessionId, useRag, llmProvider, systemPrompt: clientProvidedSystemInstruction } = req.body;
+    // Destructure criticalThinkingEnabled from req.body
+    const { 
+        query, 
+        history, 
+        sessionId, 
+        useRag, 
+        llmProvider, 
+        systemPrompt: clientProvidedSystemInstruction,
+        criticalThinkingEnabled // <<< NEWLY ADDED for receiving from frontend
+    } = req.body;
     const userId = req.user._id; 
->>>>>>> 4a970a93
 
     if (!query || typeof query !== 'string' || query.trim() === '') {
         return res.status(400).json({ message: 'Query message text required.' });
@@ -81,47 +78,45 @@
     if (!Array.isArray(history)) {
         return res.status(400).json({ message: 'Invalid history format.' });
     }
+    // Optional: Validate criticalThinkingEnabled
+    if (criticalThinkingEnabled !== undefined && typeof criticalThinkingEnabled !== 'boolean') {
+        return res.status(400).json({ message: 'Invalid criticalThinkingEnabled value. Must be a boolean.' });
+    }
+
 
     const currentTimestamp = new Date();
-    const userMessageForDb = { // Defined here for use in error handling too
+    const userMessageForDb = {
         role: 'user',
         parts: [{ text: query.trim() }],
         timestamp: currentTimestamp
     };
 
-<<<<<<< HEAD
-    console.log(`>>> POST /api/chat/message: User=${userId}, Session=${sessionId}, RAG=${useRag}. Query: "${query.substring(0, 50)}..."`);
-=======
-    console.log(`>>> POST /api/chat/message: User=${userId}, Session=${sessionId}, RAG=${useRag}, ClientSystemInstruction: ${!!clientProvidedSystemInstruction}. Query: "${query.substring(0,50)}..."`);
->>>>>>> 4a970a93
-
-    try {
-        let aiResponseMessageText; // Will hold the full response from LLM
+    console.log(`>>> POST /api/chat/message: User=${userId}, Session=${sessionId}, RAG=${useRag}, CriticalThinking=${criticalThinkingEnabled}, ClientSystemInstruction: ${!!clientProvidedSystemInstruction}. Query: "${query.substring(0,50)}..."`);
+
+    try {
+        let aiResponseMessageText;
         let referencesForResponse = [];
         let actualSourcePipeline = `${llmProvider || 'gemini'}-direct`;
         
         let contextForLLMString = "";
         let relevantDocsFromRag = [];
 
-        const mainSystemPromptText = CHAT_MAIN_SYSTEM_PROMPT(); 
+        // Assume CHAT_MAIN_SYSTEM_PROMPT() and CHAT_USER_PROMPT_TEMPLATES are defined elsewhere
+        const mainSystemPromptText = CHAT_MAIN_SYSTEM_PROMPT ? CHAT_MAIN_SYSTEM_PROMPT() : ""; 
 
         if (useRag) {
             actualSourcePipeline = `${llmProvider || 'gemini'}-rag`;
-<<<<<<< HEAD
-
-            // Call Python RAG service. Pass userId as string.
-            relevantDocsFromRag = await queryPythonRagService(userId.toString(), query.trim());
-
-            if (relevantDocsFromRag && relevantDocsFromRag.length > 0) {
-                thinkingForAI += ` Found ${relevantDocsFromRag.length} relevant document chunks. Constructing context.`;
-                contextForLLM = "You are provided with context documents below. First, rely on the information in these documents to answer the question. If the context is insufficient, you may use your own external knowledge, but clearly indicate when you are doing so. Always provide a clear, step-by-step chain of thought in your answer.\n\n--- Context Documents ---\n";
-
-=======
-            relevantDocsFromRag = await queryPythonRagService(userId.toString(), query.trim());
+            console.log(`   Querying RAG service for user ${userId}, query "${query.trim()}", criticalThinking: ${criticalThinkingEnabled}`);
+            // MODIFIED: Pass criticalThinkingEnabled to the RAG service query
+            // The queryPythonRagService function itself needs to be adapted to handle this new parameter.
+            relevantDocsFromRag = await queryPythonRagService(
+                userId.toString(), 
+                query.trim(), 
+                criticalThinkingEnabled // <<< PASSING THE VALUE
+            );
 
             if (relevantDocsFromRag && relevantDocsFromRag.length > 0) {
                 let ragContextForPromptAssembly = "";
->>>>>>> 4a970a93
                 relevantDocsFromRag.forEach((doc, index) => {
                     ragContextForPromptAssembly += `\n[${index + 1}] Source Document: ${doc.documentName}\n(Score: ${doc.score ? doc.score.toFixed(3) : 'N/A'})\nContent:\n${doc.content}\n---\n`;
                     referencesForResponse.push({
@@ -130,12 +125,7 @@
                         content_preview: doc.content.substring(0, 100) + (doc.content.length > 100 ? "..." : "")
                     });
                 });
-<<<<<<< HEAD
-
-                contextForLLM += "\n--- End of Context ---\n\nWhen referencing information ONLY from the context documents above, please cite the source using the format [Number] Document Name. If using your own knowledge due to insufficient context, state this clearly and provide your reasoning.\n\nUSER QUESTION: ";
-=======
                 contextForLLMString = ragContextForPromptAssembly.trim();
->>>>>>> 4a970a93
             } else {
                 contextForLLMString = ""; 
             }
@@ -149,6 +139,7 @@
             .filter(msg => msg.role && msg.parts && msg.parts.length > 0 && typeof msg.parts[0].text === 'string');
 
         let queryForLLM;
+        // Assume CHAT_USER_PROMPT_TEMPLATES.rag and .direct are defined elsewhere
         if (useRag && contextForLLMString) {
             queryForLLM = CHAT_USER_PROMPT_TEMPLATES.rag(query.trim(), contextForLLMString, clientProvidedSystemInstruction);
         } else {
@@ -159,33 +150,23 @@
             ...historyForLLM,
             { role: 'user', parts: [{ text: queryForLLM }] }
         ];
-<<<<<<< HEAD
-
-        console.log(`   Calling ${llmProvider || 'Gemini'} API. History length for LLM: ${fullHistoryForLLM.length}. System Prompt Used: ${!!systemPrompt}`);
-
-        // For V1, we'll assume Gemini. Later, you can use llmProvider to switch services.
-        aiResponseMessageText = await generateContentWithHistory(fullHistoryForLLM, systemPrompt);
-        thinkingForAI += ` LLM call successful. Response generated.`;
-
-=======
         
         console.log(`   Calling ${llmProvider || 'Gemini'} API. History length for LLM: ${fullHistoryForLLM.length}. System Prompt Used: ${!!mainSystemPromptText}. Query for LLM (first 150 chars): ${queryForLLM.substring(0,150)}...`);
         
+        // Assume generateContentWithHistory is defined elsewhere
         aiResponseMessageText = await generateContentWithHistory(fullHistoryForLLM, mainSystemPromptText);
         
-        // ---- THINKING BLOCK PARSING REMOVED ----
-        // The aiResponseMessageText is now considered the final answer directly.
->>>>>>> 4a970a93
-
         const aiMessageForDbAndClient = {
             sender: 'bot',
             role: 'model',
-            parts: [{ text: aiResponseMessageText }], // Use the direct response
-            text: aiResponseMessageText,             // Use the direct response
+            parts: [{ text: aiResponseMessageText }],
+            text: aiResponseMessageText,
             timestamp: new Date(),
-            thinking: null, // No separate thinking block extracted from LLM response anymore
+            thinking: null, 
             references: referencesForResponse,
-            source_pipeline: actualSourcePipeline
+            source_pipeline: actualSourcePipeline,
+            // Optionally, include a flag indicating if critical thinking was applied based on RAG results
+            critical_thinking_applied_details: useRag && criticalThinkingEnabled && relevantDocsFromRag.length > 0 ? "KG-enhanced RAG" : (criticalThinkingEnabled ? "Requested, not RAG/KG path" : "Not requested")
         };
 
         const dbUserMessage = { role: 'user', parts: userMessageForDb.parts, timestamp: userMessageForDb.timestamp };
@@ -193,9 +174,10 @@
             role: 'model', 
             parts: aiMessageForDbAndClient.parts, 
             timestamp: aiMessageForDbAndClient.timestamp, 
-            thinking: aiMessageForDbAndClient.thinking, // Will be null
+            thinking: aiMessageForDbAndClient.thinking, 
             references: aiMessageForDbAndClient.references, 
-            source_pipeline: aiMessageForDbAndClient.source_pipeline 
+            source_pipeline: aiMessageForDbAndClient.source_pipeline,
+            critical_thinking_requested: !!criticalThinkingEnabled // Store boolean in DB
         };
 
         await ChatHistory.findOneAndUpdate(
@@ -208,15 +190,10 @@
         );
 
         console.log(`<<< POST /api/chat/message successful for Session ${sessionId}.`);
-<<<<<<< HEAD
-        // Send the frontend-compatible message structure
-        res.status(200).json({ reply: aiMessageForDbAndClient });
-=======
         res.status(200).json({ reply: aiMessageForDbAndClient }); 
->>>>>>> 4a970a93
-
-    } catch (error) {
-        console.error(`!!! Error processing chat message for Session ${sessionId}:`, error);
+
+    } catch (error) {
+        console.error(`!!! Error processing chat message for Session ${sessionId} (RAG: ${useRag}, CriticalThinking: ${criticalThinkingEnabled}):`, error);
         let statusCode = error.status || error.response?.status || 500;
         let clientMessage = error.message || error.response?.data?.message || "Failed to get response from AI service.";
 
@@ -230,14 +207,8 @@
             references: [],
             source_pipeline: 'error-pipeline'
         };
-<<<<<<< HEAD
-
-        // Attempt to save the user's message and this error message to history
-=======
-        
->>>>>>> 4a970a93
+        
         try {
-            // userMessageForDb is defined at the start of the try block
             const dbUserMessageOnError = { role: 'user', parts: userMessageForDb.parts, timestamp: userMessageForDb.timestamp };
             const dbAiErrorMsg = { 
                 role: 'model', 
@@ -245,7 +216,8 @@
                 timestamp: errorMessageForChat.timestamp, 
                 thinking: errorMessageForChat.thinking,
                 references: errorMessageForChat.references, 
-                source_pipeline: errorMessageForChat.source_pipeline 
+                source_pipeline: errorMessageForChat.source_pipeline,
+                critical_thinking_requested: !!criticalThinkingEnabled // Store boolean in DB even on error
             };
 
             await ChatHistory.findOneAndUpdate(
@@ -263,7 +235,6 @@
     }
 });
 
-
 // --- @route   POST /api/chat/history ---
 // ... (rest of the file remains the same as your last provided version)
 // --- @desc    Primarily for generating a new session ID for "New Chat" button.
@@ -278,13 +249,8 @@
         console.log(`>>> POST /api/chat/history (New Session ID): User=${userId}. Client Temp SID: ${sessionId}. Generated New SID: ${newServerSessionId}`);
         return res.status(200).json({
             message: 'New session ID generated.',
-<<<<<<< HEAD
-            savedSessionId: null,
-            newSessionId: newServerSessionId // Key for the client
-=======
             savedSessionId: null, 
             newSessionId: newServerSessionId 
->>>>>>> 4a970a93
         });
     }
 
@@ -300,13 +266,8 @@
             typeof m.parts[0].text === 'string' &&
             m.timestamp
         ).map(m => ({
-<<<<<<< HEAD
-            role: m.sender === 'user' ? 'user' : 'model', // Convert sender to role
-            parts: m.parts.map(p => ({ text: p.text || '' })), // Ensure parts structure
-=======
             role: m.sender === 'user' ? 'user' : 'model',
             parts: m.parts.map(p => ({ text: p.text || ''})),
->>>>>>> 4a970a93
             timestamp: new Date(m.timestamp),
             thinking: m.thinking || null, 
             references: m.references || [], 
@@ -405,13 +366,8 @@
             timestamp: msg.timestamp,
             source_pipeline: msg.source_pipeline
         }));
-<<<<<<< HEAD
-
-        res.status(200).json({ ...session, messages: messagesForFrontend }); // Send modified session
-=======
         
         res.status(200).json({ ...session, messages: messagesForFrontend });
->>>>>>> 4a970a93
     } catch (error) {
         console.error(`!!! Error fetching chat session ${sessionId} for user ${userId}:`, error);
         res.status(500).json({ message: 'Failed to retrieve chat session details.' });
