--- conflicted
+++ resolved
@@ -6,178 +6,189 @@
 
 Before you begin, ensure you have the following installed and configured:
 
-*   **Node.js**: Version 18.x or later.
-*   **npm**: For managing Node.js packages.
-*   **Python**: Version 3.9 - 3.11 recommended. Check `server/rag_service/requirements.txt` for specific library compatibility.
-*   **pip**: For installing Python packages.
-*   **MongoDB**: A running instance for data storage (user accounts, chat history, document metadata).
-*   **Docker**: Docker desktop version is required to run the containers(Neo4j & Qdrant)
-    *   **Neo4j**: A running instance for graph database (used by the Python RAG service for knowledge graphs).
-    *   **Qdrant**: A running instance for vector database (used by the Python RAG service).
-*   **Google Gemini API Key** (Mandatory): If you plan to use Google's Gemini models.
-*   **Ollama** (Optional): If you plan to use locally hosted Ollama models. Ensure Ollama is installed, running, and accessible.
-*   **Tesseract OCR** (Mandatory): For processing image-based documents in the RAG service. Ensure it's installed and the path to the executable is correctly set in `server/rag_service/config.py` (via the `TESSERACT_CMD` environment variable loaded into `server/.env`).
+- **Node.js**: Version 18.x or later.
+- **npm**: For managing Node.js packages.
+- **Python**: Version 3.9 - 3.11 recommended. Check `server/rag_service/requirements.txt` for specific library compatibility.
+- **pip**: For installing Python packages.
+- **MongoDB**: A running instance for data storage (user accounts, chat history, document metadata).
+- **Docker**: Docker desktop version is required to run the containers(Neo4j & Qdrant)
+  - **Neo4j**: A running instance for graph database (used by the Python RAG service for knowledge graphs).
+  - **Qdrant**: A running instance for vector database (used by the Python RAG service).
+- **Google Gemini API Key** (Mandatory): If you plan to use Google's Gemini models.
+- **Ollama** (Optional): If you plan to use locally hosted Ollama models. Ensure Ollama is installed, running, and accessible.
+- **Tesseract OCR** (Mandatory): For processing image-based documents in the RAG service. Ensure it's installed and the path to the executable is correctly set in `server/rag_service/config.py` (via the `TESSERACT_CMD` environment variable loaded into `server/.env`).
 
 ## Installation Steps
 
 1.  **Clone the Repository:**
+
     ```bash
         git clone `https://github.com/tej-a192/chatbot-Team-2.git`
         cd `chatbot-Team-2`
     ```
 
 2.  **Backend Setup (Node.js Server):**
-    *   Navigate to the server directory:
-        ```bash
-            cd server
-        ```
-
-    *   Create a `.env` file by copying `server/.env.example` (if it exists) or create it manually. Populate it with your specific configurations:
-        ```bash
-            PORT=5001
-            MONGO_URI="your_mongodb_connection_string"
-            JWT_SECRET="your_strong_jwt_secret"
-            GEMINI_API_KEY="your_gemini_api_key" # If using Gemini
-            PYTHON_RAG_SERVICE_URL="http://127.0.0.1:5000" # URL for the Python RAG service
-            OLLAMA_API_BASE_URL="http://<ollama_host>:<ollama_port>" # If using Ollama
-            OLLAMA_DEFAULT_MODEL="your_default_ollama_model" # e.g., qwen2.5:14b-instruct
-            # Add Neo4j connection details if Python service reads them from this .env
-            NEO4J_URI="bolt://localhost:7687"
-            NEO4J_USERNAME="neo4j_user"
-            NEO4J_PASSWORD="password"
-            NEO4J_DATABASE="neo4j"
-            # Add Qdrant connection details if Python service reads them from this .env
-            QDRANT_HOST="localhost"
-            QDRANT_PORT=6333
-            # Ensure FIXED_ADMIN_USERNAME and FIXED_ADMIN_PASSWORD match frontend/.env for admin login
-            FIXED_ADMIN_USERNAME="admin" 
-            FIXED_ADMIN_PASSWORD="admin123"
-        ```
-
-    *   Install dependencies:
-        ```bash
-            npm install
-        ```
-3. **Tesseract OCR Installation & Setup:**
-    * Installation: Follow this guide to install Tesseract OCR
+
+    - Navigate to the server directory:
+
+      ```bash
+          cd server
+      ```
+
+    - Create a `.env` file by copying `server/.env.example` (if it exists) or create it manually. Populate it with your specific configurations:
+
+      ```bash
+          PORT=5001
+          MONGO_URI="your_mongodb_connection_string"
+          JWT_SECRET="your_strong_jwt_secret"
+          GEMINI_API_KEY="your_gemini_api_key" # If using Gemini
+          PYTHON_RAG_SERVICE_URL="http://127.0.0.1:5000" # URL for the Python RAG service
+          OLLAMA_API_BASE_URL="http://<ollama_host>:<ollama_port>" # If using Ollama
+          OLLAMA_DEFAULT_MODEL="your_default_ollama_model" # e.g., qwen2.5:14b-instruct
+          # Add Neo4j connection details if Python service reads them from this .env
+          NEO4J_URI="bolt://localhost:7687"
+          NEO4J_USERNAME="neo4j_user"
+          NEO4J_PASSWORD="password"
+          NEO4J_DATABASE="neo4j"
+          # Add Qdrant connection details if Python service reads them from this .env
+          QDRANT_HOST="localhost"
+          QDRANT_PORT=6333
+          # Ensure FIXED_ADMIN_USERNAME and FIXED_ADMIN_PASSWORD match frontend/.env for admin login
+          FIXED_ADMIN_USERNAME="admin"
+          FIXED_ADMIN_PASSWORD="admin123"
+      ```
+
+    - Install dependencies:
+      ```bash
+          npm install
+      ```
+
+3.  **Tesseract OCR Installation & Setup:**
+
+    - Installation: Follow this guide to install Tesseract OCR
+
     ```bash
         https://github.com/UB-Mannheim/tesseract/wiki#tesseract-at-ub-mannheim
     ```
 
-    * Setup : 
+    - Setup :
+
     ```bash
         Add the `C:\Program Files\Tesseract-OCR` in the system environment variables
     ```
 
-3.  **Backend Setup (Python RAG & KG Service):**
-    *   Navigate to the Python service directory:
-        ```bash
-            cd server/rag_service
-        ```
-    *   Install Python dependencies:
-        ```bash
-            pip install -r requirements.txt
-        ```
-    *   Ensure `config.py` correctly loads necessary environment variables (it typically reads from `server/.env` via `os.getenv`). Verify paths or settings like `TESSERACT_CMD` if you customized them.
-    
-    
-4.  **Running the Backend (RAG & Node Server):**
-    
-    *   Run the Docker Containers(Qdrant & Neo4j):  Make sure Docker Desktop is running in the background 
-        ```bash
-            cd server/rag_service
-            docker-compose up -d
-        ```
-        This command will the run the instances of Qdrant & Neo4j    
-    
-    *   Run the Python Flask application:
-        ```bash
-            cd server/rag_service
-            python app.py
-        ```
-        This service will typically run on port 5000 (as configured by `PYTHON_RAG_SERVICE_URL` in `server/.env` and `API_PORT` in `server/rag_service/config.py`).
-    
-    *   Start the Node.js backend:
-        ```bash
-            cd server
-            npm start 
-        ```
-        The server will typically run on the port specified in your `server/.env` file (e.g., `http://localhost:5001`).
-
-
-5.  **Frontend Setup:**
-    *   Navigate to the frontend directory:
-        ```bash
-            cd frontend
-        ```
-    *   Create a `.env` file. You can copy `frontend/.env.example` if available, or create one based on the provided `frontend/.env` content:
-        ```bash
-            VITE_API_BASE_URL=http://localhost:5001/api # Should match your Node.js backend API URL
-            VITE_ADMIN_USERNAME=admin
-            VITE_ADMIN_PASSWORD=admin123
-        ```
-    *   Install dependencies:
-        ```bash
-            npm install
-        ```
-6.  **Running the Frontend:**
-    *   Start the frontend development server:
-        ```bash
-            cd frontend
-            npm run dev
-        ```
-        The frontend will typically be available at `http://localhost:5173` (or another port indicated by Vite).
-
-5.  **Running the Full Application:**
-    *   Ensure MongoDB, Qdrant, and Neo4j services are running.
-    *   If using Ollama, ensure it's running and accessible.
-    *   Start the Python RAG & KG Service (`server/rag_service/app.py`).
-    *   Start the Node.js Backend Server (`server/server.js`).
-    *   Start the Frontend Development Server (`cd frontend && npm run dev`).
-    *   Access the application through the frontend URL provided by Vite.
+4.  **Backend Setup (Python RAG & KG Service):**
+    - Navigate to the Python service directory:
+      ```bash
+          cd server/rag_service
+      ```
+    - Install Python dependencies:
+      ```bash
+          pip install -r requirements.txt
+      ```
+    - Ensure `config.py` correctly loads necessary environment variables (it typically reads from `server/.env` via `os.getenv`). Verify paths or settings like `TESSERACT_CMD` if you customized them.
+5.  **Running the Backend (RAG & Node Server):**
+
+    - Run the Docker Containers(Qdrant & Neo4j): Make sure Docker Desktop is running in the background
+
+      ```bash
+          cd server/rag_service
+          docker-compose up -d
+      ```
+
+      This command will the run the instances of Qdrant & Neo4j
+
+    - Run the Python Flask application:
+
+      ```bash
+          cd server/rag_service
+          python app.py
+      ```
+
+      This service will typically run on port 5000 (as configured by `PYTHON_RAG_SERVICE_URL` in `server/.env` and `API_PORT` in `server/rag_service/config.py`).
+
+    - Start the Node.js backend:
+      ```bash
+          cd server
+          npm start
+      ```
+      The server will typically run on the port specified in your `server/.env` file (e.g., `http://localhost:5001`).
+
+6.  **Frontend Setup:**
+    - Navigate to the frontend directory:
+      ```bash
+          cd frontend
+      ```
+    - Create a `.env` file. You can copy `frontend/.env.example` if available, or create one based on the provided `frontend/.env` content:
+      ```bash
+          VITE_API_BASE_URL=http://localhost:5001/api # Should match your Node.js backend API URL
+          VITE_ADMIN_USERNAME=admin
+          VITE_ADMIN_PASSWORD=admin123
+      ```
+    - Install dependencies:
+      ```bash
+          npm install
+      ```
+7.  **Running the Frontend:**
+
+    - Start the frontend development server:
+      ```bash
+          cd frontend
+          npm run dev
+      ```
+      The frontend will typically be available at `http://localhost:5173` (or another port indicated by Vite).
+
+8.  **Running the Full Application:**
+    - Ensure MongoDB, Qdrant, and Neo4j services are running.
+    - If using Ollama, ensure it's running and accessible.
+    - Start the Python RAG & KG Service (`server/rag_service/app.py`).
+    - Start the Node.js Backend Server (`server/server.js`).
+    - Start the Frontend Development Server (`cd frontend && npm run dev`).
+    - Access the application through the frontend URL provided by Vite.
 
 ## Features
 
-*   **User Authentication**: Secure signup and login for regular users.
-*   **Admin Portal**: Dedicated login and dashboard for administrators to manage shared documents and view their analysis.
-*   **Interactive Chat Interface**: Real-time chat with an AI tutor.
-*   **Multi-LLM Support**:
-    *   Integration with Google Gemini models.
-    *   Integration with local Ollama models.
-    *   Users can switch between configured LLM providers.
-*   **Retrieval Augmented Generation (RAG)**:
-    *   Users can upload their documents.
-    *   Advanced file parsing
-    *   The AI can use content from these documents to provide contextual answers.
-    *   Option to toggle RAG functionality for chat.
-*   **Knowledge Graph (KG) Enhanced Critical Thinking**:
-    *   AI can leverage knowledge graphs derived from documents for more in-depth responses.
-    *   Toggle for enabling/disabling KG-based critical thinking.
-*   **Document Management**:
-    *   **User Documents**: Upload, list, and delete personal documents for RAG and analysis.
-    *   **Default Documents**: Admins can upload, manage, and view automated analysis (FAQ, Topics, Mindmap) of shared documents. These can be selected as "Subjects" for focused chat by regular users.
-*   **Advanced Analysis Tools**:
-    *   **FAQ Generator**: Automatically creates Frequently Asked Questions from a selected document.
-    *   **Key Topics Extractor**: Identifies and summarizes key topics within a document.
-    *   **Mind Map Creator**: Generates a Mermaid.js mind map from document content.
-*   **Chat History**: View and reload past chat sessions.
-*   **Customizable System Prompts**:
-    Users can define or select preset system prompts to guide the AI's behavior.
-    *   Friendly Tutor
-    *   Concept Explorer
-    *   Knowledge Check
-    *   Custom Prompt (Editable)
-*   **Subject Focus for Chat**: Users can select an admin-uploaded document (as a "Subject") to focus the RAG chat context.
-*   **Others**:
-    *   Speech-to-Text for user input.
-    *   Text-to-Speech for AI messages.
-    *   Light/Dark theme toggle.
-    *   Responsive UI design.
+- **User Authentication**: Secure signup and login for regular users.
+- **Admin Portal**: Dedicated login and dashboard for administrators to manage shared documents and view their analysis.
+- **Interactive Chat Interface**: Real-time chat with an AI tutor.
+- **Multi-LLM Support**:
+  - Integration with Google Gemini models.
+  - Integration with local Ollama models.
+  - Users can switch between configured LLM providers.
+- **Retrieval Augmented Generation (RAG)**:
+  - Users can upload their documents.
+  - Advanced file parsing
+  - The AI can use content from these documents to provide contextual answers.
+  - Option to toggle RAG functionality for chat.
+- **Knowledge Graph (KG) Enhanced Critical Thinking**:
+  - AI can leverage knowledge graphs derived from documents for more in-depth responses.
+  - Toggle for enabling/disabling KG-based critical thinking.
+- **Document Management**:
+  - **User Documents**: Upload, list, and delete personal documents for RAG and analysis.
+  - **Default Documents**: Admins can upload, manage, and view automated analysis (FAQ, Topics, Mindmap) of shared documents. These can be selected as "Subjects" for focused chat by regular users.
+- **Advanced Analysis Tools**:
+  - **FAQ Generator**: Automatically creates Frequently Asked Questions from a selected document.
+  - **Key Topics Extractor**: Identifies and summarizes key topics within a document.
+  - **Mind Map Creator**: Generates a Mermaid.js mind map from document content.
+- **Chat History**: View and reload past chat sessions.
+- **Customizable System Prompts**:
+  Users can define or select preset system prompts to guide the AI's behavior.
+  - Friendly Tutor
+  - Concept Explorer
+  - Knowledge Check
+  - Custom Prompt (Editable)
+- **Subject Focus for Chat**: Users can select an admin-uploaded document (as a "Subject") to focus the RAG chat context.
+- **Others**:
+  - Speech-to-Text for user input.
+  - Text-to-Speech for AI messages.
+  - Light/Dark theme toggle.
+  - Responsive UI design.
 
 ## Contributors
 
 This project is a collaborative effort. The contributors are listed below and their individual contributions are available in the video explanation.
-1.  Pavan Teja B 
+
+1.  Pavan Teja B
 2.  Livingston D
 3.  Murali Krishna B
 4.  Mahaboob Subhani SK
@@ -185,20 +196,10 @@
 
 ## 👥 Team Contributions
 
-<<<<<<< HEAD
-| Teammate Name             | Branch Name |
-|--------------------------|-------------|
-| **Pavan Teja B**         | `dev/rex`   |
-| **Rohith Syam Livingston D** | `alpha`     |
-| **Murali Krishna B**     | `dev-mk`    |
-| **Mehaboob Subhani**     | `skms`      |
-| **Anusha P**             | `anu`       |
-=======
-| Teammate Name             | Branch Name | Major Contributions                                                                                             |
-|--------------------------|-------------|------------------------------------------------------------------------------------------------------------------|
-| **Pavan Teja B**         | `dev/rex`   | File Parsing, Analysis Generation, KG Generation, Markdown, Prompting with CoT & Few-Shot Prompting             |
-| **Rohith Syam Livingston D** | `alpha`     | Qdrant, Neo4j, Mermaid, Admin Features, Critical Thinking, DB Management                                       |
-| **Murali Krishna B**     | `dev-mk`    | Front & Backend Integration, Multi-LLM Switch, Session and Global State Management                             |
-| **Mehaboob Subhani**     | `skms`      | UI Development                                                                                                  |
-| **Anusha P**             | `anu`       | Research, Speech-to-Text, Text-to-Speech *(Last commit issues)*                                                 |
->>>>>>> 647fa9b4
+| Teammate Name                | Branch Name | Major Contributions                                                                                 |
+| ---------------------------- | ----------- | --------------------------------------------------------------------------------------------------- |
+| **Pavan Teja B**             | `dev/rex`   | File Parsing, Analysis Generation, KG Generation, Markdown, Prompting with CoT & Few-Shot Prompting |
+| **Rohith Syam Livingston D** | `alpha`     | Qdrant, Neo4j, Mermaid, Admin Features, Critical Thinking, DB Management                            |
+| **Murali Krishna B**         | `dev-mk`    | Front & Backend Integration, Multi-LLM Switch, Session and Global State Management                  |
+| **Mehaboob Subhani**         | `skms`      | UI Development                                                                                      |
+| **Anusha P**                 | `anu`       | Research, Speech-to-Text, Text-to-Speech _(Last commit issues)_                                     |