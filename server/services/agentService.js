// server/services/agentService.js
const { createAgenticSystemPrompt, createSynthesizerPrompt } = require('../config/promptTemplates.js');
const { availableTools } = require('./toolRegistry.js');
const { createModelContext, createAgenticContext } = require('../protocols/contextProtocols.js');
const geminiService = require('./geminiService.js');
const ollamaService = require('./ollamaService.js');
const User = require('../models/User');
const { decrypt } = require('../utils/crypto');

function parseToolCall(responseText) {
    const jsonMatch = responseText.match(/```(json)?\s*([\s\S]+?)\s*```/);
    const jsonString = jsonMatch ? jsonMatch[2] : responseText;
    try {
        const jsonResponse = JSON.parse(jsonString);
        // Check that the key 'tool_call' exists in the object.
        // It can be an object or null, but it must be present.
        if (jsonResponse && typeof jsonResponse.tool_call !== 'undefined') {
            return jsonResponse.tool_call;
        }
<<<<<<< HEAD
        return null; // Return null if the key is missing
=======
        return null;
>>>>>>> ac20b350
    } catch (e) {
        console.warn(`[AgentService] Failed to parse JSON from LLM response: ${e.message}. Response: ${responseText.substring(0, 200)}...`);
        return null;
    }
}

async function processAgenticRequest(userQuery, chatHistory, systemPrompt, requestContext) {
    const { llmProvider, ollamaModel, userId } = requestContext;

    const user = await User.findById(userId).select('+encryptedApiKey');
    if (!user) {
        throw new Error("User not found during agent processing.");
    }
    
<<<<<<< HEAD
    const userApiKey = decrypt(user.encryptedApiKey);
=======
    const userApiKey = user.encryptedApiKey ? decrypt(user.encryptedApiKey) : null;
    if (user.encryptedApiKey && !userApiKey) {
        console.warn(`[AgentService] Failed to decrypt API key for user ${userId}. LLM will use server fallback key if configured.`);
    }

>>>>>>> ac20b350
    const modelContext = createModelContext({ availableTools });
    const agenticContext = createAgenticContext({ systemPrompt });
    
    const agenticSystemPrompt = createAgenticSystemPrompt(
<<<<<<< HEAD
        modelContext, agenticContext, { ...requestContext, userQuery }
=======
        modelContext, 
        agenticContext, 
        { ...requestContext, userQuery } 
>>>>>>> ac20b350
    );

    const llmService = llmProvider === 'ollama' ? ollamaService : geminiService;
    const llmOptions = {
        ...(llmProvider === 'ollama' && { model: ollamaModel }),
        apiKey: userApiKey, 
    };

    const routerResponseText = await llmService.generateContentWithHistory(
<<<<<<< HEAD
        [], "Please analyze the provided context and user query and return your JSON decision.", agenticSystemPrompt, llmOptions
=======
        [{ role: 'user', parts: [{ text: "Analyze context and query then return JSON decision."}] }], 
        "Analyze context and query then return JSON decision.", 
        agenticSystemPrompt,
        llmOptions
>>>>>>> ac20b350
    );

    const toolCall = parseToolCall(routerResponseText);

    if (!toolCall || !toolCall.tool_name) {
        console.log('[AgentService] Decision: Direct Answer.');
        const directAnswer = await llmService.generateContentWithHistory(
<<<<<<< HEAD
            chatHistory, userQuery, systemPrompt, llmOptions
=======
            chatHistory, 
            userQuery,   
            systemPrompt,
            llmOptions
>>>>>>> ac20b350
        );
        return {
            finalAnswer: directAnswer, references: [], sourcePipeline: `${llmProvider}-agent-direct`,
        };
    }

    console.log(`[AgentService] Decision: Tool Call -> ${toolCall.tool_name}`);
    const mainTool = availableTools[toolCall.tool_name];
    if (!mainTool) {
        return { finalAnswer: "I tried to use a tool that doesn't exist.", references: [], sourcePipeline: 'agent-error-unknown-tool' };
    }

    try {
        const toolExecutionPromises = [];
        const executedToolNames = [];

        toolExecutionPromises.push(mainTool.execute(toolCall.parameters, requestContext));
        executedToolNames.push(toolCall.tool_name);
        
        let pipeline = `${llmProvider}-agent-${toolCall.tool_name}`;

        if (toolCall.tool_name === 'rag_search' && requestContext.criticalThinkingEnabled) {
            console.log('[AgentService] Critical Thinking enabled. Adding KG search to tool execution.');
            const kgTool = availableTools['kg_search'];
<<<<<<< HEAD
            toolExecutionPromises.push(kgTool.execute(toolCall.parameters, { ...requestContext, userId }));
            executedToolNames.push('kg_search');
=======
            toolPromises.push(kgTool.execute(toolCall.parameters, { ...requestContext, userId: userId.toString() })); 
>>>>>>> ac20b350
            pipeline += '+kg';
        }

        const toolResults = await Promise.all(toolExecutionPromises);
        
        const combinedToolOutput = toolResults.map((result, index) => {
            const toolName = executedToolNames[index];
            return `--- TOOL OUTPUT: ${toolName.toUpperCase()} ---\n${result.toolOutput}`;
        }).join('\n\n');
        
        // --- THIS IS THE FIX ---
        // This correctly flattens the arrays of references from all tool results into one.
        const combinedReferences = toolResults.flatMap(result => result.references || []);
        // --- END OF FIX ---

        console.log(`[AgentService] Performing Synthesizer call using ${llmProvider}...`);
        
        const synthesizerPrompt = createSynthesizerPrompt(userQuery, combinedToolOutput, toolCall.tool_name);
        const finalAnswer = await llmService.generateContentWithHistory(
            chatHistory,         
            synthesizerPrompt,   
            systemPrompt,        
            llmOptions
        );
        
        return {
            finalAnswer,
            references: combinedReferences, // Now this will contain the web search references
            sourcePipeline: pipeline,
        };
    } catch (error) {
        console.error(`[AgentService] Error executing tool '${toolCall.tool_name}':`, error);
        return { finalAnswer: `I tried to use a tool, but it failed. Error: ${error.message}.`, references: [], sourcePipeline: `agent-error-tool-failed` };
    }
}



module.exports = {
    processAgenticRequest,
};<|MERGE_RESOLUTION|>--- conflicted
+++ resolved
@@ -17,11 +17,7 @@
         if (jsonResponse && typeof jsonResponse.tool_call !== 'undefined') {
             return jsonResponse.tool_call;
         }
-<<<<<<< HEAD
-        return null; // Return null if the key is missing
-=======
         return null;
->>>>>>> ac20b350
     } catch (e) {
         console.warn(`[AgentService] Failed to parse JSON from LLM response: ${e.message}. Response: ${responseText.substring(0, 200)}...`);
         return null;
@@ -36,26 +32,18 @@
         throw new Error("User not found during agent processing.");
     }
     
-<<<<<<< HEAD
-    const userApiKey = decrypt(user.encryptedApiKey);
-=======
     const userApiKey = user.encryptedApiKey ? decrypt(user.encryptedApiKey) : null;
     if (user.encryptedApiKey && !userApiKey) {
         console.warn(`[AgentService] Failed to decrypt API key for user ${userId}. LLM will use server fallback key if configured.`);
     }
 
->>>>>>> ac20b350
     const modelContext = createModelContext({ availableTools });
     const agenticContext = createAgenticContext({ systemPrompt });
     
     const agenticSystemPrompt = createAgenticSystemPrompt(
-<<<<<<< HEAD
-        modelContext, agenticContext, { ...requestContext, userQuery }
-=======
         modelContext, 
         agenticContext, 
         { ...requestContext, userQuery } 
->>>>>>> ac20b350
     );
 
     const llmService = llmProvider === 'ollama' ? ollamaService : geminiService;
@@ -65,14 +53,10 @@
     };
 
     const routerResponseText = await llmService.generateContentWithHistory(
-<<<<<<< HEAD
-        [], "Please analyze the provided context and user query and return your JSON decision.", agenticSystemPrompt, llmOptions
-=======
         [{ role: 'user', parts: [{ text: "Analyze context and query then return JSON decision."}] }], 
         "Analyze context and query then return JSON decision.", 
         agenticSystemPrompt,
         llmOptions
->>>>>>> ac20b350
     );
 
     const toolCall = parseToolCall(routerResponseText);
@@ -80,14 +64,10 @@
     if (!toolCall || !toolCall.tool_name) {
         console.log('[AgentService] Decision: Direct Answer.');
         const directAnswer = await llmService.generateContentWithHistory(
-<<<<<<< HEAD
-            chatHistory, userQuery, systemPrompt, llmOptions
-=======
             chatHistory, 
             userQuery,   
             systemPrompt,
             llmOptions
->>>>>>> ac20b350
         );
         return {
             finalAnswer: directAnswer, references: [], sourcePipeline: `${llmProvider}-agent-direct`,
@@ -112,12 +92,7 @@
         if (toolCall.tool_name === 'rag_search' && requestContext.criticalThinkingEnabled) {
             console.log('[AgentService] Critical Thinking enabled. Adding KG search to tool execution.');
             const kgTool = availableTools['kg_search'];
-<<<<<<< HEAD
-            toolExecutionPromises.push(kgTool.execute(toolCall.parameters, { ...requestContext, userId }));
-            executedToolNames.push('kg_search');
-=======
             toolPromises.push(kgTool.execute(toolCall.parameters, { ...requestContext, userId: userId.toString() })); 
->>>>>>> ac20b350
             pipeline += '+kg';
         }
 
