--- conflicted
+++ resolved
@@ -4,45 +4,6 @@
 const { createModelContext, createAgenticContext } = require('../protocols/contextProtocols.js');
 const geminiService = require('./geminiService.js');
 const ollamaService = require('./ollamaService.js');
-<<<<<<< HEAD
-const User = require('../models/User');
-const { decrypt } = require('../utils/crypto');
-const { redisClient } = require('../config/redisClient');
-
-async function getCachedUser(userId) {
-    if (!redisClient || !redisClient.isOpen) {
-        // Fallback to DB if Redis is down
-        return User.findById(userId).select('+encryptedApiKey preferredLlmProvider ollamaModel ollamaUrl');
-    }
-
-    const cacheKey = `user:${userId}`;
-    const CACHE_TTL_SECONDS = 300; // Cache user data for 5 minutes
-
-    try {
-        const cachedUser = await redisClient.get(cacheKey);
-        if (cachedUser) {
-            console.log(`[AgentService] Cache HIT for user ${userId}`);
-            return JSON.parse(cachedUser);
-        }
-
-        console.log(`[AgentService] Cache MISS for user ${userId}`);
-        const userFromDb = await User.findById(userId).select('+encryptedApiKey preferredLlmProvider ollamaModel ollamaUrl').lean(); // Use .lean() for plain object
-        if (userFromDb) {
-            // Don't await this, let it run in the background
-            redisClient.setEx(cacheKey, CACHE_TTL_SECONDS, JSON.stringify(userFromDb)).catch(err => {
-                console.error(`Redis SETEX error for user ${userId}:`, err);
-            });
-        }
-        return userFromDb;
-
-    } catch (err) {
-        console.error(`Redis error getting user ${userId}:`, err);
-        // Fallback to DB on Redis error
-        return User.findById(userId).select('+encryptedApiKey preferredLlmProvider ollamaModel ollamaUrl');
-    }
-}
-=======
->>>>>>> f6253eef
 
 function parseToolCall(responseText) {
     try {
@@ -59,26 +20,8 @@
     }
 }
 
-<<<<<<< HEAD
-async function processAgenticRequest(userQuery, chatHistory, systemPrompt, requestContext) {
-    const { llmProvider, ollamaModel, userId, ollamaUrl, isAcademicSearchEnabled } = requestContext;
-
-    // const user = await User.findById(userId).select('+encryptedApiKey');
-    const user = await getCachedUser(userId);
-    if (!user) {
-        throw new Error("User not found during agent processing.");
-    }
-    const userApiKey = user.encryptedApiKey ? decrypt(user.encryptedApiKey) : null;
-    if (user.encryptedApiKey && !userApiKey) {
-        console.warn(`[AgentService] Failed to decrypt API key for user ${userId}.`);
-    }
-
-    const modelContext = createModelContext({ availableTools });
-    const agenticContext = createAgenticContext({ systemPrompt });
-=======
 async function processAgenticRequest(userQuery, chatHistory, clientSystemPrompt, requestContext) {
     const { llmProvider, ollamaModel, userId, ollamaUrl, documentContextName, apiKey } = requestContext;
->>>>>>> f6253eef
     
     const llmService = llmProvider === 'ollama' ? ollamaService : geminiService;
     const llmOptions = {
