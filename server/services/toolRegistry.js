--- conflicted
+++ resolved
@@ -15,28 +15,6 @@
         const response = await axios.post(searchUrl, { query }, { timeout: 45000 });
         const papers = response.data?.results || [];
         
-<<<<<<< HEAD
-        // --- THIS IS THE FIX ---
-        // Format the results into a string with all necessary details for the Synthesizer prompt
-        const toolOutput = papers.length > 0
-            ? "Found the following relevant academic papers:\n\n" + papers.map((p, index) => 
-                `[${index + 1}] Title: ${p.title || 'Untitled Paper'}\n` +
-                `   Source: ${p.source || 'Unknown'}\n` +
-                `   URL: ${p.url || '#'}\n` +
-                `   Authors: ${p.authors ? p.authors.join(', ') : 'N/A'}\n` +
-                `   Summary: ${p.summary ? p.summary.substring(0, 400).replace(/\s+/g, ' ') + '...' : 'No summary available.'}`
-              ).join('\n\n')
-            : "No relevant academic papers were found for this query.";
-        
-        const references = papers.map((p, index) => ({
-            number: index + 1,
-            source: `${p.authors ? p.authors.slice(0, 2).join(', ') + (p.authors.length > 2 ? ', et al.' : '') : 'N/A'}. (${p.source || 'N/A'})`,
-            content_preview: p.title || 'Untitled Paper',
-        }));
-
-        return { references, toolOutput };
-        // --- END OF FIX ---
-=======
         const toolOutput = papers.length > 0
             ? "Found the following relevant academic papers:\n\n" + papers.map((p, index) => 
                 `[${index + 1}] **${p.title || 'Untitled Paper'}**\n` +
@@ -53,7 +31,6 @@
         }));
 
         return { references, toolOutput };
->>>>>>> f6253eef
 
     } catch (error) {
         const errorMsg = error.response?.data?.error || `Academic Service Error: ${error.message}`;
