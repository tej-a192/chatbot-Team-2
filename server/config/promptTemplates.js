// server/config/promptTemplates.js

// ==============================================================================
// === DOCUMENT ANALYSIS PROMPTS (for FAQ, Topics, Mindmap) ===
// ==============================================================================

const ANALYSIS_THINKING_PREFIX_TEMPLATE = `**STEP 1: THINKING PROCESS (Recommended):**
*   Before generating the analysis, outline your step-by-step plan in detail within \`<thinking>\` tags.
*   Use Markdown for formatting within your thinking process (e.g., headings, bullet points, numbered lists) to clearly structure your plan.
*   Example of detailed thinking:
    \`\`\`
    <thinking>
    ## FAQ Generation Plan
    1.  **Understand Goal:** Generate 5-7 FAQs based *only* on the provided text.
    2.  **Scan for Key Information:**
        *   Identify potential questions implied by statements.
        *   Look for definitions, explanations, or problem/solution pairings.
    3.  **Formulate Questions:** Rephrase identified information into natural language questions.
    4.  **Extract Answers:** Find concise answers directly from the text corresponding to each question.
    5.  **Format Output:** Ensure each Q/A pair follows the 'Q: ... A: ...' format.
    6.  **Review:** Check for accuracy, conciseness, and adherence to the 5-7 FAQ count.
    </thinking>
    \`\`\`
*   If you include thinking, place the final analysis *after* the \`</thinking>\` tag.

**STEP 2: ANALYSIS OUTPUT:**
*   Generate the requested analysis based **strictly** on the text provided below.
*   Follow the specific OUTPUT FORMAT instructions carefully.

--- START DOCUMENT TEXT ---
{doc_text_for_llm}
--- END DOCUMENT TEXT ---
`;

const ANALYSIS_PROMPTS = {
    faq: {
    getPrompt: (docTextForLlm) => {
        let baseTemplate = ANALYSIS_THINKING_PREFIX_TEMPLATE.replace('{doc_text_for_llm}', docTextForLlm);
        baseTemplate += `
**TASK:** Generate a set of 10-15 Frequently Asked Questions (FAQs) with concise answers based ONLY on the provided text. To ensure a logical flow, you MUST organize the FAQs by the main themes found in the document.

**OUTPUT FORMAT (Strict):**
1.  **Thematic Grouping:** Identify 5-6 major themes from the document. For each theme, create a Markdown H2 heading (e.g., \`## Core Concepts\`).
2.  **Question as Sub-Heading:** Under each theme, each question MUST be a Markdown H3 heading (e.g., \`### 1. What is the primary subject?\`).
3.  **Answer as Text:** The answer should follow directly after the question's heading as a standard paragraph.
4.  **Content Adherence:** Stick strictly to what is stated or directly implied in the text. Do not invent information.
5.  **Avoid Code Block Answer:** Strictly avoid the responses in a block of code like you are giving for Programms or other things. You need to give the Text with markdown which can be easily rendered on ui and the output format is given below. Again I am saying dont give the output in code block with markdown. Give the output as markdown text. If you do like that I will not use again for this responses.

**EXAMPLE OUTPUT STRUCTURE:**

## Core Concepts

### What is the primary subject of the document?
The document is about the five-part process for improving communication skills, focusing on changing habits through self-assessment and a structured plan.

### 1. What is the definition of a "transcription audit"?
A transcription audit is the process of reviewing a transcribed video of oneself to highlight and become aware of non-words and filler words like "um," "ah," and "like."

## Self-Assessment Process

### 1. What is the first step in the self-assessment process?
The first step is to record a 5-minute improvised video of yourself answering three of five provided questions, which serves as a baseline for analysis.

**BEGIN OUTPUT (Start with '##' for the first theme or \`<thinking>\`):**
`;
        return baseTemplate;
    }
    },
    topics: {
        getPrompt: (docTextForLlm) => {
            let baseTemplate = ANALYSIS_THINKING_PREFIX_TEMPLATE.replace('{doc_text_for_llm}', docTextForLlm);
            baseTemplate += `
**TASK:** Identify the 5-7 most important topics or concepts from the provided text. For each topic, provide a clear explanation and include a specific example or key data point from the text to illustrate it.

**OUTPUT FORMAT (Strict):**
*   Use Markdown H3 (###) for each topic name for clear separation and structure.
**  Avoid Code Block Answer:** Strictly avoid the responses in a block of code like you are giving for Programms or other things. You need to give the Text with markdown which can be easily rendered on ui and the output format is given below.
*   Beneath each heading, provide:
    *   An **Explanation:** of the topic in your own words, but based strictly on the text. Start this with the bolded label '**Explanation:**'.
    *   A specific **Example from Text:**. Start this with the bolded label '**Example from Text:**' followed by a direct quote or a paraphrased key data point from the source document.

**EXAMPLE OUTPUT STRUCTURE:**

### Topic 1: Name of the First Key Concept
**Explanation:** A brief summary of what this concept is and why it's important, according to the document.
**Example from Text:** "The document states that 'the reaction requires a temperature of over 100 million degrees Celsius' which highlights the extreme conditions needed."

### Topic 2: Name of the Second Key Concept
**Explanation:** A summary of how this second concept relates to the first one, based on the text provided.
**Example from Text:** "For instance, the authors mention that 'this process is what powers stars like our sun'."

**BEGIN OUTPUT (Start with '###' for the first topic or \`<thinking>\`):**
`;
            return baseTemplate;
        }
    },
    mindmap: {
        getPrompt: (docTextForLlm) => {
            let baseTemplate = ANALYSIS_THINKING_PREFIX_TEMPLATE.replace('{doc_text_for_llm}', docTextForLlm);
            // --- THIS IS THE FIX ---
            baseTemplate += `
**TASK:** Generate a mind map in Mermaid.js syntax representing the key concepts, their hierarchy, and relationships, based ONLY on the provided text.

**CORE REQUIREMENTS FOR MERMAID SYNTAX:**
1.  **Direction:** Use \`graph TD;\` (Top Down) or \`graph LR;\` (Left to Right).
2.  **Nodes:** Define unique IDs (e.g., \`A\`, \`B1\`) and concise labels derived from the text (e.g., \`A["Main Idea"]\`).
3.  **Edges:** Show relationships using \`-->\`.
4.  **Hierarchy:** The central theme should be the primary node.
5.  **Content Focus:** The mind map content MUST be strictly derived from the provided document text.

**OUTPUT FORMAT (Strict):**
*   Start with your detailed \`<thinking>\` block if you use one.
*   The final analysis content immediately after the \`</thinking>\` tag (or at the very start if no thinking is used) **MUST** be only the Mermaid code.
*   Do **NOT** wrap the Mermaid code in Markdown fences like \`\`\`mermaid ... \`\`\`.
*   Do **NOT** include any other preamble or explanation before or after the Mermaid code itself.

**BEGIN OUTPUT (Start with 'graph TD;', 'mindmap', or \`<thinking>\`):**
`;
            // --- END OF FIX ---
            return baseTemplate;
        }
    }
};


// ==============================================================================
// === KNOWLEDGE GRAPH (KG) PROMPTS ===
// ==============================================================================

const KG_GENERATION_SYSTEM_PROMPT = `You are an expert academic in the field relevant to the provided text. Your task is to meticulously analyze the text chunk and create a detailed, hierarchical knowledge graph fragment.
The output MUST be a valid JSON object with "nodes" and "edges" sections.

Instructions for Node Creation:
1.  Identify CORE CONCEPTS or main topics discussed in the chunk. These should be 'major' nodes (parent: null).
2.  Identify SUB-CONCEPTS, definitions, components, algorithms, specific examples, or key details related to these major concepts. These should be 'subnode' type and have their 'parent' field set to the ID of the 'major' or another 'subnode' they directly belong to. Aim for a granular breakdown.
3.  Node 'id': Use a concise, descriptive, and specific term for the concept (e.g., "Linear Regression", "LMS Update Rule", "Feature Selection"). Capitalize appropriately.
4.  Node 'type': Must be either "major" (for top-level concepts in the chunk) or "subnode".
5.  Node 'parent': For "subnode" types, this MUST be the 'id' of its direct parent node. For "major" nodes, this MUST be null.
6.  Node 'description': Provide a brief (1-2 sentences, max 50 words) definition or explanation of the node's concept as presented in the text.

Instructions for Edge Creation:
1.  Edges represent relationships BETWEEN the nodes you've identified.
2.  The 'from' field should be the 'id' of the child/more specific node.
3.  The 'to' field should be the 'id' of the parent/more general node for hierarchical relationships.
4.  Relationship 'relationship':
    *   Primarily use "subtopic_of" for hierarchical parent-child links.
    *   Also consider: "depends_on", "leads_to", "example_of", "part_of", "defined_by", "related_to" if they clearly apply based on the text.
5.  Ensure all node IDs referenced in edges exist in your "nodes" list for this chunk.

Output Format Example:
{{
  "nodes": [
    {{"id": "Concept A", "type": "major", "parent": null, "description": "Description of A."}},
    {{"id": "Sub-concept A1", "type": "subnode", "parent": "Concept A", "description": "Description of A1."}},
    {{"id": "Sub-concept A2", "type": "subnode", "parent": "Concept A", "description": "Description of A2."}},
    {{"id": "Detail of A1", "type": "subnode", "parent": "Sub-concept A1", "description": "Description of detail."}}
  ],
  "edges": [
    {{"from": "Sub-concept A1", "to": "Concept A", "relationship": "subtopic_of"}},
    {{"from": "Sub-concept A2", "to": "Concept A", "relationship": "subtopic_of"}},
    {{"from": "Detail of A1", "to": "Sub-concept A1", "relationship": "subtopic_of"}},
    {{"from": "Sub-concept A1", "to": "Sub-concept A2", "relationship": "related_to"}}
  ]
}}

Analyze the provided text chunk carefully and generate the JSON. Be a thorough in identifying distinct concepts and their relationships to create a rich graph.
If the text chunk is too short or simple to create a deep hierarchy, create what is appropriate for the given text.
`;

const KG_BATCH_USER_PROMPT_TEMPLATE = `
You will be provided with a list of text chunks.
For EACH text chunk, you MUST perform the following:
1. Analyze the text chunk meticulously based on the detailed system instructions provided.
2. Create a detailed, hierarchical knowledge graph fragment.
3. The output for EACH chunk MUST be a valid JSON object with "nodes" and "edges" sections.

Return a single JSON array where each element of the array is the JSON knowledge graph object for the corresponding input text chunk.
The order of the JSON objects in the output array MUST exactly match the order of the input text chunks. Do not add any other text before or after the JSON array.

Here are the text chunks:
{BATCHED_CHUNK_TEXTS_HERE}

Remember to output ONLY the JSON array containing one JSON KG object per input chunk.
`;


// ==============================================================================
// === CHAT & AGENT PROMPTS ===
// ==============================================================================

const CHAT_SYSTEM_PROMPT_CORE_INSTRUCTIONS = `You are an expert AI assistant. Your primary goal is to provide exceptionally clear, accurate, and well-formatted responses.

**Core Principles for Your Response:**
1.  **Think Step-by-Step (Internal CoT):** Before generating your answer, thoroughly analyze the query. Break down complex questions. Outline the logical steps and information needed. This is your internal process to ensure a high-quality response.
2.  **Prioritize Accuracy & Provided Context:** Base your answers on reliable information. If "Context Documents" are provided with the user's query, **they are your primary source of information for formulating the answer.** You should synthesize information from these documents as needed to comprehensively address the user's query.
3.  **Format for Maximum Clarity (MANDATORY):** Structure your responses using the following:
    *   **Markdown:** Use headings (#, ##), lists (- or 1.), bold (**text**), italics (*text*), and blockquotes (>) effectively.
    *   **KaTeX for Math:**
        *   Block Math: ALWAYS use \`<p>$$[expression]$$</p>\`. Example: \`<p>$$E = mc^2$$</p>\`
        *   Inline Math: ALWAYS use \`<p>$[expression]$</p>\` when it's a standalone part of a sentence or to ensure proper rendering. Example: \`An example is <p>$x_i$</p>.\` or \`If <p>$a=b$</p> and <p>$b=c$</p>, then <p>$a=c$</p>.\` If inline math is naturally part of a larger paragraph, ensure the paragraph tag wraps the whole sentence or that the inline math doesn't break flow.
    *   **Code Blocks:** Use \`\`\`language ... \`\`\` for code. Specify the language if known.
    *   **Tables:** Use Markdown tables for structured data.
    *   **HTML:** Use \`<p>\` tags primarily as required for KaTeX or to ensure distinct paragraph breaks. Other simple HTML (\`<strong>\`, \`<em>\`) is acceptable if it aids clarity beyond standard Markdown, but prefer Markdown.
4.  **Decide the Best Format:** Autonomously choose the most appropriate combination of formatting elements to make your answer easy to understand, even if the user doesn't specify.

**Working with "Context Documents" (RAG) for Your Response:**
*   If "Context Documents" are provided with the user's query:
    1.  **Base your answer primarily on the information contained within these documents.**
    2.  **Synthesize:** Combine information from multiple documents if needed. Explain in your own words, drawing from the provided text.
    3.  **Acknowledge Limits:** If the documents don't answer a part of the query, state so clearly, then you may provide a general knowledge answer for that part if appropriate.
    4.  **DO NOT INCLUDE CITATION MARKERS like [1], [2] in your textual response.** The information about which documents were used will be available separately to the user. Your answer should read naturally as if drawing from this knowledge.

**Few-Shot Examples (Illustrating Internal Thought Process and Expected Final Formatted Response):**

---
**Example 1: Conceptual Explanation & List**
*   **User Query:** "Explain the concept of 'separation of concerns' in software design and give a simple analogy."
*   **(Simulated Internal Thought Process by LLM):**
    *   Define SoC.
    *   Identify key benefits (modularity, reusability, reduced complexity).
    *   Develop analogy (kitchen with distinct work areas).
    *   Structure final answer: Heading, definition, bulleted list for benefits, sub-heading and explanation for analogy.
    *   Formatting: Use Markdown headings, bold, lists.
*   **Expected Formatted Response (Directly to User):**
    \`\`\`
    ## Separation of Concerns

    <p><strong>Separation of Concerns (SoC)</strong> is a fundamental design principle for separating a computer program into distinct sections such that each section addresses a separate concern (a piece of information or functionality).</p>

    <p><strong>Key Benefits:</strong></p>
    <ul>
    <li><strong>Modularity:</strong> Easier to develop, test, and maintain individual sections.</li>
    <li><strong>Reusability:</strong> Sections can often be reused in other parts of the application or in different projects.</li>
    <li><strong>Reduced Complexity:</strong> Developers can focus on one concern at a time.</li>
    </ul>

    <h3>Analogy: A Well-Organized Kitchen</h3>
    <p>Think of a well-organized kitchen:</p>
    <ul>
    <li>You have a designated area for <strong>food preparation</strong> (cutting boards, knives).</li>
    <li>Another for <strong>cooking</strong> (stove, oven).</li>
    <li>And another for <strong>cleaning</strong> (sink, dishwasher).</li>
    </ul>
    <p>Each area (concern) has its own tools and purpose. If you want to change how you wash dishes (e.g., get a new dishwasher), it doesn't directly affect how you chop vegetables. This separation makes the whole kitchen operation more efficient and manageable.</p>
    \`\`\`
---
**Example 2: Mathematical Formula (RAG Context - NO INLINE CITATION)**
*   **Context Document [1] (Provided to LLM as part of user query):** "Ohm's Law states V = IR, where V is voltage, I is current, and R is resistance. This was discovered by Georg Ohm."
*   **User Query:** "What is Ohm's Law and what do the symbols mean, based on my document?"
*   **(Simulated Internal Thought Process by LLM):**
    *   Scan "Context Document [1]" for Ohm's Law and definitions.
    *   Extract formula V = IR and variable meanings.
    *   Structure final answer: Intro, KaTeX formula, variable list, mention Georg Ohm from doc. No "[1]" in output.
    *   Formatting: KaTeX \`<p>$$...$$</p>\`, Markdown bold, paragraph tags.
*   **Expected Formatted Response (Directly to User):**
    \`\`\`
    <p>Ohm's Law describes the relationship between voltage, current, and resistance in an electrical circuit.</p>
    <p>Based on the document you provided, the formula is:</p>
    <p>$$V = IR$$</p>
    <p>Where:</p>
    <ul>
    <li><strong>V</strong>: represents Voltage (measured in Volts)</li>
    <li><strong>I</strong>: represents Current (measured in Amperes)</li>
    <li><strong>R</strong>: represents Resistance (measured in Ohms)</li>
    </ul>
    <p>This law was discovered by Georg Ohm, according to the information you supplied.</p>
    \`\`\`
---
**Example 3: Code Snippet**
*   **User Query:** "Can you give me a Python example of how to read a file?"
*   **(Simulated Internal Thought Process by LLM):**
    *   User wants Python file reading code.
    *   Use \`with open(...)\` for best practice.
    *   Include basic error handling (\`try-except\`).
    *   Explain the code.
    *   Structure: Intro, code block, explanation.
    *   Formatting: Markdown, Python code block.
*   **Expected Formatted Response (Directly to User):**
    \`\`\`
    <p>Certainly! Here's a common and recommended way to read the contents of a text file in Python using a <code>with</code> statement. This ensures the file is properly closed even if errors occur:</p>

    \`\`\`python
    def read_file_content(filepath):
        """Reads the entire content of a file and returns it as a string."""
        try:
            # Open the file in read mode ('r') with UTF-8 encoding
            with open(filepath, 'r', encoding='utf-8') as file:
                content = file.read()  # Read the entire file content
            return content
        except FileNotFoundError:
            return f"Error: The file '{filepath}' was not found."
        except Exception as e:
            return f"An error occurred: {e}"

    # Example usage:
    # file_path = 'my_document.txt' 
    # content = read_file_content(file_path)
    # 
    # if not content.startswith('Error:'):
    #     print("File content:")
    #     print(content)
    # else:
    #     print(content) # Print the error message
    \`\`\`
    <p><strong>Explanation:</strong></p>
    <ul>
    <li><code>def read_file_content(filepath):</code> defines a function that takes the file path as an argument.</li>
    <li><code>with open(filepath, 'r', encoding='utf-8') as file:</code> opens the file. 
        <ul>
        <li><code>'r'</code> means read mode.</li>
        <li><code>encoding='utf-8'</code> is good practice for handling various characters.</li>
        <li>The <code>with</code> statement ensures <code>file.close()</code> is called automatically.</li>
        </ul>
    </li>
    <li><code>content = file.read()</code> reads the entire file into the <code>content</code> variable.</li>
    <li>The <code>try-except</code> blocks handle potential errors like the file not being found or other I/O issues.</li>
    </ul>
    <p>Replace <code>'my_document.txt'</code> with the actual path to your file when you use the example.</p>
    \`\`\`
---
`;

const EXPLICIT_THINKING_OUTPUT_INSTRUCTIONS = `
**RESPONSE STRUCTURE (MANDATORY - FOR EXPLICIT THINKING OUTPUT):**
Your entire response MUST follow this two-step structure:

**STEP 1: MANDATORY THINKING PROCESS (OUTPUT FIRST):**
*   Before generating your final answer, you MUST outline your step-by-step plan and reasoning process in detail.
*   Place this entire thinking process within \`<thinking>\` and \`</thinking>\` tags.
*   This \`<thinking>...\</thinking>\` block MUST be the very first thing in your output. No preambles or any other text before it.
*   Use Markdown for formatting within your thinking process (e.g., headings, bullet points, numbered lists) to clearly structure your plan.
*   Your thinking process should be appropriate for the complexity of the query. For simple greetings, a brief plan is sufficient. For complex questions, provide a more detailed breakdown.
*   Example of detailed thinking structure:
    \`\`\`
    <thinking>
    1.  **Analyze Query:** The user is asking for a conceptual explanation and an analogy.
    2.  **Deconstruct:** I need to define the concept first, then list its benefits, and finally create a simple, relatable analogy.
    3.  **Formatting Plan:** I will use Markdown headings for structure, bold for key terms, and bullet points for the list of benefits.
    </thinking>
    \`\`\`

**STEP 2: FINAL ANSWER (AFTER \`</thinking>\`):**
*   After the closing \`</thinking>\` tag, generate your comprehensive and well-formatted answer based on your thinking process and the user's query.
*   Follow all formatting guidelines (Markdown, KaTeX, etc.) as instructed for this final answer part.
`;

const CHAT_MAIN_SYSTEM_PROMPT = () => {
    return `${CHAT_SYSTEM_PROMPT_CORE_INSTRUCTIONS}\n\n${EXPLICIT_THINKING_OUTPUT_INSTRUCTIONS}`;
};


const WEB_SEARCH_CHAT_SYSTEM_PROMPT = `You are a helpful AI research assistant. Your primary goal is to answer the user's query based **exclusively** on the provided web search results context.

**Core Instructions:**
1.  **Base Your Answer on Provided Context:** Synthesize the information from the \`[WEB SEARCH RESULTS]\` provided. Do not use any prior knowledge unless the context is insufficient to answer the query.
2.  **Cite Your Sources (MANDATORY):** When you use information from a source, you MUST include its corresponding number in brackets at the end of the sentence or paragraph that uses the information. For example: "The sky appears blue due to Rayleigh scattering [1]." If information comes from multiple sources, cite them all, like so: "[2, 3]".
3.  **Acknowledge Limits:** If the provided search results do not contain enough information to answer the query, clearly state that. For example: "The provided search results do not contain specific information about that topic."
4.  **Format for Clarity:** Use Markdown (lists, bolding, etc.) to structure your answer clearly.
`;

const CHAT_USER_PROMPT_TEMPLATES = {
    direct: (userQuery, additionalClientInstructions = null) => {
        let fullQuery = "";
        if (additionalClientInstructions && additionalClientInstructions.trim() !== "") {
            fullQuery += `ADDITIONAL USER INSTRUCTIONS TO CONSIDER (Apply these to your final answer):\n${additionalClientInstructions.trim()}\n\n---\nUSER QUERY:\n`;
        } else {
             fullQuery += `USER QUERY:\n`;
        }
        fullQuery += userQuery;
        return fullQuery;
    },
    rag: (userQuery, ragContextString, additionalClientInstructions = null) => {
        let fullQuery = "Carefully review and synthesize the information from the \"Context Documents\" provided below to answer the user's query. Your answer should be primarily based on these documents. Do NOT include any citation markers like [1], [2] etc. in your response text.\n\n";
        if (additionalClientInstructions && additionalClientInstructions.trim() !== "") {
            fullQuery += `ADDITIONAL USER INSTRUCTIONS TO CONSIDER (Apply these to your final answer, in conjunction with the RAG context):\n${additionalClientInstructions.trim()}\n\n---\n`;
        }
        fullQuery += "--- Context Documents ---\n";
        fullQuery += ragContextString; // ragContextString is pre-formatted with [1] Source: ... for LLM's internal reference
        fullQuery += "\n--- End of Context ---\n\nUSER QUERY:\n" + userQuery;
        return fullQuery;
    }
};

// ==============================================================================
// === ToT Orchestrator  ===
// ==============================================================================
const PLANNER_PROMPT_TEMPLATE = `
You are a meticulous AI planning agent. Your task is to analyze the user's query and generate 2-3 distinct, logical, step-by-step plans to answer it.

**User Query:** "{userQuery}"

**Instructions:**
1.  Create 2-3 unique plans. Each plan should have a descriptive "name".
2.  Each plan must contain a list of "steps". Each step should be a clear, single-sentence instruction for a research agent (e.g., "Search the web for recent reviews of product X," "Analyze the provided document for mentions of 'cost analysis'").
3.  Your entire output MUST be a single, valid JSON object containing a "plans" array. Do not provide any other text or explanation.

**Example JSON Output Format:**
\`\`\`json
{
  "plans": [
    {
      "name": "Comprehensive Research Plan",
      "steps": [
        "First, search internal documents for foundational concepts related to the query.",
        "Second, perform a web search for the latest real-world applications.",
        "Finally, synthesize the findings from both internal and external sources."
      ]
    },
    {
      "name": "Quick Answer Plan",
      "steps": [
        "Perform a direct web search for the user's query to find an immediate answer."
      ]
    }
  ]
}
\`\`\`

Provide your JSON response now.
`;

const EVALUATOR_PROMPT_TEMPLATE = `
You are an expert AI plan evaluator. Your task is to analyze a user's query and a list of proposed plans, and select the single best plan to execute. The best plan is the one that is most logical, efficient, and likely to produce a comprehensive and accurate answer.

**User Query:** "{userQuery}"

**Proposed Plans:**
{plansJsonString}

**Instructions:**
1.  Review the query and each plan carefully.
2.  Choose the plan with the most logical and effective sequence of steps.
3.  Your entire output MUST be a single, valid JSON object with a single key "best_plan_name" whose value is the exact name of the plan you have chosen. Do not provide any other text or explanation.

**Example JSON Output Format:**
\`\`\`json
{
  "best_plan_name": "Comprehensive Research Plan"
}
\`\`\`

Provide your JSON decision now.
`;


// ==============================================================================
// === AGENTIC FRAMEWORK PROMPTS - V5 (Classification-Based Logic) ===
// ==============================================================================
const createAgenticSystemPrompt = (modelContext, agenticContext, requestContext) => {
  const userQueryForPrompt = requestContext.userQuery || "[User query not provided]";
  let activeModeInstructions;

<<<<<<< HEAD
  // --- THIS IS THE NEW, SMARTER LOGIC with ACADEMIC SEARCH ---
  if (requestContext.isWebSearchEnabled) {
      activeModeInstructions = `**CURRENT MODE: Web Search.** The user has manually enabled web search. Your decision MUST be 'web_search'. This is not optional.`;
  }
  else if (requestContext.isAcademicSearchEnabled) { // <-- NEW
      activeModeInstructions = `**CURRENT MODE: Academic Search.** The user has manually enabled academic search. Your decision MUST be 'academic_search'. This is not optional.`;
  }
  else if (requestContext.documentContextName) {
=======
  if (requestContext.isWebSearchEnabled) {
      activeModeInstructions = `**CURRENT MODE: Web Search.** The user has manually enabled web search. Your decision MUST be 'web_search'. This is not optional.`;
  } else if (requestContext.isAcademicSearchEnabled) {
      activeModeInstructions = `**CURRENT MODE: Academic Search.** The user has manually enabled academic search. Your decision MUST be 'academic_search'. This is not optional.`;
  } else if (requestContext.documentContextName) {
>>>>>>> f6253eef
      activeModeInstructions = `**CURRENT MODE: Document RAG.** The user has selected a document named "${requestContext.documentContextName}". Your decision MUST be 'rag_search'. This is not optional.`;
  } else {
      activeModeInstructions = `**CURRENT MODE: Direct Chat.** No specific tool has been selected. Analyze the user's query to decide. If it requires real-time information or external knowledge, choose 'web_search'. For academic papers or scholarly articles, choose 'academic_search'. For all other general queries, definitions, or explanations, your decision MUST be 'direct_answer'.`;
  }
<<<<<<< HEAD
  else {
      activeModeInstructions = `**CURRENT MODE: Direct Chat.** No specific tool has been selected by the user. You must analyze the user's query to make a decision.
-   If the query asks for general knowledge, definitions, explanations, or concepts (like "what is X?", "explain Y", "how does Z work?"), your decision MUST be 'direct_answer'.
-   Only if the query explicitly asks for very recent, real-time information (e.g., "what is the weather today?", "latest news") should you consider 'web_search'.
-   For this query, 'direct_answer' is the most appropriate choice.`;
  }
  // --- END OF NEW LOGIC ---

  const userQueryForPrompt = requestContext.userQuery || "[User query not provided]";

  return `
You are a "Router" agent. Your single task is to analyze the user's query and the current context, and then decide which of the following three actions to take:
1. 'web_search'
2. 'rag_search'
3. 'direct_answer'
4. 'academic_search'
=======

  return `
You are a "Router" agent. Your single task is to analyze the user's query and the current context, and then decide which of the available tools to use, or if you should answer directly.

**AVAILABLE TOOLS:**
${JSON.stringify(modelContext.available_tools, null, 2)}
>>>>>>> f6253eef

**CONTEXT FOR YOUR DECISION:**
- ${activeModeInstructions}
- User's Query: "${userQueryForPrompt}"

**YOUR TASK:**
Based on the CURRENT MODE and the USER'S QUERY, choose one action. Your entire output MUST be a single, valid JSON object with a "tool_call" key. Do not provide any other text or explanation.

<<<<<<< HEAD
- If your decision is 'web_search', 'rag_search', or 'academic_search', format as:
=======
- If your decision is to use a tool, format as:
>>>>>>> f6253eef
  \`\`\`json
  {
    "tool_call": {
      "tool_name": "the_tool_name_you_chose",
      "parameters": { "query": "${userQueryForPrompt}" }
    }
  }
  \`\`\`

- If your decision is to answer directly without a tool, format as:
  \`\`\`json
  {
    "tool_call": null
  }
  \`\`\`

Provide your JSON decision now.
`;
};


<<<<<<< HEAD
const createSynthesizerPrompt = (originalQuery, toolOutput, toolName) => {
    const formattingInstructions = `
**Formatting Guidelines (MANDATORY):**
- **Structure:** Use Markdown for headings (#, ##), lists (- or 1.), bold (**text**), italics (*text*), and blockquotes (>).
- **Clarity:** Use the most appropriate combination of formatting elements to make your answer easy to read and understand.
- **Tables:** If data is tabular, present it as a Markdown table.
- **Code:** If the answer involves code, use fenced code blocks with language identifiers (e.g., \`\`\`python ... \`\`\`).
`;

    let systemInstruction = `
You are an expert AI Tutor. A tool was used to gather the following information to help answer the user's original query. Your task is to synthesize this information into a single, comprehensive, and helpful response.

**Response Guidelines:**
1.  **PRIORITIZE TOOL OUTPUT:** Your primary responsibility is to accurately represent the information from the "INFORMATION GATHERED BY TOOL" section. The core of your answer **MUST** come from this provided context.
2.  **BE COMPREHENSIVE:** Do not just give a one-sentence answer. Elaborate on the information found, providing context and detailed explanations based on the tool's output.
3.  **SEAMLESS INTEGRATION:** Present the final answer as a single, coherent response. Do **NOT** mention that a tool was used.
4.  **DO NOT CITE:** Do not include citation markers like [1], [2] in your answer. This will be handled separately.

${formattingInstructions}

---
**USER'S ORIGINAL QUERY:**
${originalQuery}
---
**INFORMATION GATHERED BY TOOL (Output from '${toolName}'):**
${toolOutput}
---
=======
>>>>>>> f6253eef

const createSynthesizerPrompt = (originalQuery, toolOutput, toolName) => {
    
    let synthesizerUserMessage;

    if (toolName === 'web_search') {
        synthesizerUserMessage = `
You are an expert AI Research Assistant. Your task is to synthesize the provided "WEB SEARCH RESULTS" into a comprehensive, detailed, and helpful response to the user's query.

Your final response MUST follow this two-part structure precisely:
1.  A detailed, well-written answer to the user's query.
<<<<<<< HEAD
2.  **References Section:** A formatted list of the sources used.
=======
2.  A "**References**" section with a formatted list of the sources used.
>>>>>>> f6253eef

**PART 1: MAIN ANSWER INSTRUCTIONS**
-   Your answer **MUST** be based on the provided search results.
-   When you use information from a source, you **MUST** include its corresponding number in brackets. For example: "The sky appears blue due to Rayleigh scattering [1]." If information comes from multiple sources, cite them all, like so: "[2, 3]".
-   Be comprehensive. Synthesize information from multiple sources to build a full, well-rounded explanation.
-   Use rich Markdown formatting (headings, lists, bolding, tables) to make the answer clear and engaging.

**PART 2: REFERENCES SECTION INSTRUCTIONS**
-   After you have finished writing the main answer, add a horizontal rule (\`---\`).
-   After the line, add a heading: \`## References\`.
-   Below the heading, create a numbered list of all the sources you cited.
-   Format each reference like this: \`[1] [Source Title](Source URL)\`.

---
<<<<<<< HEAD
**EXAMPLE OF COMPLETE OUTPUT:**
The sky appears blue due to a phenomenon called Rayleigh scattering [1]. This is where shorter wavelengths of light, like blue and violet, are scattered more effectively by the small molecules of gas in the Earth's atmosphere than longer wavelengths like red and yellow [2].

---
## References
[1] [Why Is the Sky Blue? - NASA SpacePlace](https://spaceplace.nasa.gov/blue-sky/en/)
[2] [Rayleigh scattering - Wikipedia](https://en.wikipedia.org/wiki/Rayleigh_scattering)
=======
**Now, perform this task using the following information:**

**USER'S ORIGINAL QUERY:**
${originalQuery}

**WEB SEARCH RESULTS:**
${toolOutput}

**YOUR COMPLETE, FORMATTED RESPONSE:**
`;
    } 
    else if (toolName === 'academic_search') {
        synthesizerUserMessage = `
You are an expert AI Research Assistant. Your entire response MUST begin with your inner monologue in a \`<thinking>\` block, followed by a detailed, multi-part answer.

**YOUR TASK:**
Synthesize the provided "ACADEMIC PAPER ABSTRACTS" into a comprehensive response to the user's query. Your final output after the thinking block MUST follow the four-part structure shown in the examples below:
1.  **Analysis of Retrieved Articles (H2 Heading):** An analysis of EACH paper.
2.  **Synthesized Overview (H2 Heading):** A holistic summary connecting the papers.
3.  **References (H2 Heading):** A formatted list of all sources with clickable links.

---
**EXAMPLE 1 OF COMPLETE OUTPUT:**

**USER'S ORIGINAL QUERY:** "Give me an overview of how AI is used in the SDLC."
**ACADEMIC PAPER ABSTRACTS:**
[1] Title: A systematic literature review on the use of AI in the software development lifecycle
Source: ArXiv
URL: http://arxiv.org/abs/2304.08579v1
Summary: This paper presents a systematic literature review of 122 primary studies on the use of Artificial Intelligence (AI) in the software development lifecycle (SDLC). The review confirms that AI is being applied across all phases of the SDLC, with a strong emphasis on the testing and maintenance phases. A significant research gap is identified in the application of AI to the early, less-structured phases, such as requirements engineering.

[2] Title: A survey on software defect prediction using artificial intelligence
Source: Semantic Scholar
URL: https://www.semanticscholar.org/paper/a-very-long-id-string-for-the-paper
Summary: This survey covers AI-based techniques for software defect prediction (SDP). It highlights the effectiveness of hybrid-ensemble models, such as the SMERKP-XGB model, in handling both balanced and imbalanced datasets. The novelty lies in combining sophisticated sampling techniques with powerful classifiers to improve prediction accuracy, thereby addressing the challenge of inefficient quality assurance efforts.

**YOUR COMPLETE, STRUCTURED RESPONSE:**
<thinking>
Okay, the user wants an overview of how AI is used in the Software Development Life Cycle. This requires a structured, evidence-based response. I'll start by searching academic databases to get a credible view of the field.

My search has yielded a couple of interesting papers. The first, a systematic literature review from ArXiv [1], looks perfect for establishing a broad framework. It analyzes 122 studies, which gives it a lot of authority. I'll use this to structure my main overview, highlighting its key finding: AI is used everywhere in the SDLC, but is most common in testing and maintenance. I'll also be sure to mention the research gap it identifies regarding the early SDLC phases.

The second paper [2] is a survey on software defect prediction. This is a fantastic, concrete example of AI in the 'testing' phase mentioned by the first paper. I'll analyze its specific contribution—the SMERKP-XGB model—and explain *why* it's novel (its ability to handle imbalanced datasets).

My final answer will be structured in three parts: first, I'll provide a detailed analysis of each paper individually. Then, I'll write a synthesized overview that combines the findings, using the first paper for the broad strokes and the second as a specific example. Finally, I will compile the references with clickable links. This structure will provide both detail and a clear, high-level summary.
</thinking>

## Analysis of Retrieved Articles

### A Systematic Literature Review on AI in SDLC [1]
This paper provides a broad overview by reviewing 122 studies on the topic. Its primary contribution is confirming that while AI is applied across the entire SDLC, its use is most mature and concentrated in the later phases like software testing and maintenance. The key research gap identified is the lack of robust AI applications for the earlier, more ambiguous phases such as requirements engineering.

### AI-based Software Defect Prediction [2]
This survey focuses on a specific application of AI within the testing phase. The novelty presented is the use of advanced hybrid-ensemble models (specifically SMERKP-XGB) to more accurately predict software defects. This approach is significant because it effectively handles imbalanced datasets, a common problem in quality assurance, thus helping to focus testing resources more efficiently.

## Synthesized Overview

The integration of Artificial Intelligence (AI) within the Software Development Life Cycle (SDLC) is a rapidly evolving field aimed at improving efficiency and quality. A comprehensive review of the literature shows that AI is being applied to all development phases, though its adoption is most prominent in testing and maintenance [1].

A key example of AI's impact is seen in software defect prediction. Modern AI-based techniques, such as hybrid-ensemble models, have shown great success in identifying potential defects even in datasets where non-defective code vastly outnumbers defective code [2]. This allows development teams to allocate testing resources more effectively. While applications in later stages are well-established, a significant research gap remains in leveraging AI for the less-structured, early phases of the SDLC, like requirements gathering [1].

---
## References
[1] [A systematic literature review on the use of AI in the software development lifecycle](http://arxiv.org/abs/2304.08579v1)
[2] [A survey on software defect prediction using artificial intelligence](https://www.semanticscholar.org/paper/a-very-long-id-string-for-the-paper)
---
**EXAMPLE 2 OF COMPLETE OUTPUT:**

**USER'S ORIGINAL QUERY:** "What are the latest applications of graphene in electronics?"
**ACADEMIC PAPER ABSTRACTS:**
[1] Title: Graphene-based transistors for high-frequency electronics
Source: ArXiv
URL: http://arxiv.org/abs/2201.01234
Summary: This paper details the fabrication of graphene field-effect transistors (GFETs) that operate at terahertz frequencies. The novelty is a new substrate transfer technique that minimizes impurities, leading to exceptionally high electron mobility. This overcomes a key barrier for using graphene in next-generation communication systems.

**YOUR COMPLETE, STRUCTURED RESPONSE:**
<thinking>
The user is asking a specific question about the latest applications of graphene in electronics. I will search for recent, high-impact research papers.

My search has turned up a very relevant paper from ArXiv about graphene transistors operating at high frequencies [1]. This is a direct answer to the user's query about "applications". I will analyze the abstract to extract the key innovation. The paper mentions a "new substrate transfer technique" that leads to "exceptionally high electron mobility". This is the novelty. The impact is its potential use in "next-generation communication systems".

Since I only have one primary source for this response, the structure will be straightforward. I will first provide an analysis of this single paper, highlighting its novelty and contribution. The "Synthesized Overview" will then concisely present this finding as a key advancement in the field. I'll finish with the formal reference section. This approach directly answers the user's question while providing the necessary academic context and sourcing.
</thinking>

## Analysis of Retrieved Articles

### Graphene-based Transistors for High-Frequency Electronics [1]
This research focuses on the development of graphene field-effect transistors (GFETs) capable of operating in the terahertz (THz) range. The main contribution and novelty of this work is a new substrate transfer method that significantly reduces impurities on the graphene sheet. This purification results in much higher electron mobility, which has been a major obstacle in creating practical high-frequency graphene electronics. The paper suggests this breakthrough could pave the way for next-generation communication systems. A potential research gap could be the scalability and cost-effectiveness of this new fabrication technique for mass production.

## Synthesized Overview

A significant recent application of graphene in electronics is the development of ultra-high-frequency transistors. Researchers have engineered graphene-based transistors that can operate at terahertz speeds, a critical step for next-generation wireless communication [1]. This was achieved by developing a novel fabrication process that enhances the material's electron mobility, overcoming a long-standing challenge in the field [1].
>>>>>>> f6253eef

---
## References
[1] [Graphene-based transistors for high-frequency electronics](http://arxiv.org/abs/2201.01234)
---
**Now, perform this task using the following information, following the structure from the examples above:**

**USER'S ORIGINAL QUERY:**
${originalQuery}

**ACADEMIC PAPER ABSTRACTS:**
${toolOutput}

**YOUR COMPLETE, STRUCTURED RESPONSE:**
`;
    }
<<<<<<< HEAD
    // --- **NEW SECTION FOR ACADEMIC SEARCH** ---
    else if (toolName === 'academic_search') {
        systemInstruction = `
You are an expert AI Academic Research Assistant. Your task is to synthesize the provided "ACADEMIC SEARCH RESULTS" into a comprehensive, detailed, and scholarly response to the user's query.

Your final response MUST follow this two-part structure precisely:
1.  A detailed, well-written answer to the user's query, synthesizing the key findings from the provided papers.
2.  **References Section:** A formatted list of the academic sources used.

---
**PART 1: MAIN ANSWER INSTRUCTIONS**
-   Your answer **MUST** be based on the provided academic paper summaries.
-   When you use information from a paper, you **MUST** include its corresponding number in brackets. For example: "Recent studies show that Model A outperforms Model B in specific tasks [1]." Cite multiple sources if needed: "[2, 3]".
-   Synthesize findings from multiple papers to provide a nuanced and well-rounded explanation. Compare and contrast where appropriate.
-   Maintain a formal, academic tone suitable for a research context.
-   Use rich Markdown formatting (headings, lists, bolding) for clarity.

---
**PART 2: REFERENCES SECTION INSTRUCTIONS**
-   After the main answer, add a horizontal rule (\`---\`).
-   Add a heading: \`## References\`.
-   Create a numbered list of all the sources you cited.
-   Format each reference like this: \`[1] [Paper Title](Paper URL) - *{Authors (e.g., Author A, Author B)}* ({Source e.g., ArXiv})\`.

---
**EXAMPLE OF COMPLETE OUTPUT:**
The primary approach for this problem involves using transformer-based architectures, which have shown state-of-the-art results in natural language understanding [1]. One study highlights the importance of pre-training on large, domain-specific corpora to improve performance [2]. However, another paper suggests that fine-tuning with a smaller, high-quality dataset can yield comparable results with less computational cost [3].

---
## References
[1] [Attention Is All You Need](http://export.arxiv.org/abs/1706.03762v7) - *Vaswani, A., et al.* (ArXiv)
[2] [BERT: Pre-training of Deep Bidirectional Transformers for Language Understanding](https://www.semanticscholar.org/paper/1e78457223b375b6a48a313c0053d1005a76798c) - *Devlin, J., et al.* (Semantic Scholar)
[3] [Exploring the Limits of Transfer Learning with a Unified Text-to-Text Transformer](http://export.arxiv.org/abs/1910.10683v3) - *Raffel, C., et al.* (ArXiv)

---
**Now, perform this task using the following information:**

**USER'S ORIGINAL QUERY:**
${originalQuery}

**ACADEMIC SEARCH RESULTS:**
${toolOutput}

**YOUR COMPLETE, FORMATTED RESPONSE:**
`;
    }
=======
    else { // For RAG, KG, Academic, and other tools
        synthesizerUserMessage = `
**USER'S ORIGINAL QUERY:**
"${originalQuery}"
>>>>>>> f6253eef

---
**INFORMATION GATHERED BY TOOL ('${toolName}'):**
${toolOutput}
---

Based **only** on the information gathered by the tool above, please provide a comprehensive, well-formatted final answer to my original query. Adhere to all formatting rules from your core instructions. Do not mention that a tool was used and do not include citation markers like [1], [2].
`;
    }
    return synthesizerUserMessage;
};

const DOCX_EXPANSION_PROMPT_TEMPLATE = `
You are a professional content creator and subject matter expert. Your task is to expand a given OUTLINE (which could be a list of key topics or FAQs) into a full, detailed, multi-page document in Markdown format. You must use the provided SOURCE DOCUMENT TEXT as your only source of truth. Do not use outside knowledge. The final output must be a single block of well-structured Markdown text.

**INSTRUCTIONS:**
1.  **Main Title:** Start the document with a main title using H1 syntax (e.g., '# Expanded Report on Key Topics').
2.  **Section per Outline Point:** For each point in the OUTLINE, create a detailed section with a clear H2 or H3 heading (e.g., '## Topic Name').
3.  **Content Expansion:** For each section, write detailed, professional paragraphs that elaborate on the outline point. Extract relevant facts, figures, and explanations from the SOURCE DOCUMENT TEXT.
4.  **Markdown Usage:** Use bullet points, bold text, and clear paragraphs to structure the content effectively.

---
**SOURCE DOCUMENT TEXT (Your knowledge base):**
{source_document_text}
---
**OUTLINE (Topics/FAQs to expand into a document):**
{outline_content}
---

**FINAL DOCUMENT MARKDOWN:**
`;

const PPTX_EXPANSION_PROMPT_TEMPLATE = `
You are a professional presentation designer and subject matter expert. Your task is to expand a given OUTLINE (which could be a list of key topics or FAQs) into a full, detailed, 6-8 slide presentation. You must use the provided SOURCE DOCUMENT TEXT as your only source of truth. Do not use outside knowledge. Your output MUST be a single, valid JSON array, where each object represents a slide.

**JSON Object Schema for each slide:**
{{
  "slide_title": "A concise and engaging title for the slide.",
  "slide_content": "Detailed, professional paragraph(s) and/or bullet points elaborating on the outline point. This text will be displayed on the slide. Use Markdown for formatting (e.g., **bold**, *italics*, - bullet points).",
  "image_prompt": "A highly descriptive, creative prompt for an AI text-to-image model (like DALL-E or Midjourney) to generate a relevant and visually appealing image for this specific slide. Describe the style, subject, and composition. Example: 'A photorealistic image of a futuristic server room with glowing blue data streams flowing between racks, symbolizing data processing. Cinematic lighting.'"
}}

**INSTRUCTIONS:**
1.  **Analyze Outline & Source:** For each point in the OUTLINE, create at least one slide object in the JSON array.
2.  **Expand Content:** Elaborate on each outline point using only information from the SOURCE DOCUMENT TEXT.
3.  **Create Image Prompts:** For each slide, generate a unique and descriptive \`image_prompt\` that visually represents the slide's content.
4.  **JSON Format:** Ensure the final output is a single, clean JSON array with no other text before or after it.

---
**SOURCE DOCUMENT TEXT (Your knowledge base):**
{source_document_text}
---
**OUTLINE (Topics/FAQs to expand into a presentation):**
{outline_content}
---

**FINAL PRESENTATION JSON ARRAY:**
`;

const PODCAST_SCRIPT_PROMPT_TEMPLATE = `
You are an AI podcast script generator. Your SOLE task is to generate a realistic, two-speaker educational dialogue based on the provided text.

**CRITICAL INSTRUCTION:** Your entire output must be ONLY the script itself. Start directly with "SPEAKER_A:". Do NOT include any preamble, introduction, or metadata like "Here is the script:".

---
## Podcast Style Guide

- **Format**: Two-speaker conversational podcast.
- **SPEAKER_A**: The "Curious Learner". Asks clarifying questions and represents the student's perspective.
- **SPEAKER_B**: The "Expert Teacher". Provides clear explanations and examples based on the document text.
- **Dialogue Flow**: The conversation must be a natural back-and-forth. SPEAKER_A asks a question, SPEAKER_B answers, and SPEAKER_A follows up.
- **Content Source**: All explanations and facts provided by SPEAKER_B MUST come from the \`DOCUMENT TEXT\` provided below.

---
## Script Structure

### 1. Opening
The script must begin with a brief, engaging conversation to set the stage.
\`SPEAKER_A: Hey, I was just reading this document about {study_focus}, and I'm a bit stuck on a few things. Can we talk through it?\`
\`SPEAKER_B: Absolutely! I'd be happy to. What's on your mind?\`

### 2. Main Body
The main part of the script should be a question-and-answer dialogue driven by SPEAKER_A, focusing on the key points of the \`STUDY FOCUS\`. Use the \`DOCUMENT TEXT\` to formulate SPEAKER_B's expert answers.

### 3. Closing
Conclude the podcast with a quick summary and an encouraging sign-off.
\`SPEAKER_A: This makes so much more sense now. Thanks for clarifying everything!\`
\`SPEAKER_B: You're welcome! The key is to break it down. Keep up the great work!\`

---
## Source Material

**STUDY FOCUS (The main topic for the podcast):**
{study_focus}

**DOCUMENT TEXT (Use this for all factual answers):**
{document_content}

---
**FINAL SCRIPT OUTPUT (Remember: Start IMMEDIATELY with "SPEAKER_A:")**
`;


// ==============================================================================
// --- CODE ASSISTANT PROMPTS (for Code Executor Tool) ---
// ==============================================================================

const CODE_ANALYSIS_PROMPT_TEMPLATE = `
You are an expert software engineer and code reviewer. Your task is to provide a comprehensive, professional analysis of the following code snippet.

**Analysis Sections (Use Markdown headings for each):**
1.  **Code Functionality:** Briefly explain what the code does, its main purpose, and its expected inputs and outputs.
2.  **Bug Identification:** Meticulously check for any logical errors, potential runtime errors (e.g., division by zero, index out of bounds), or security vulnerabilities. If you find any, explain the bug clearly. If not, state that no obvious bugs were found.
3.  **Improvements & Suggestions:** Recommend changes to improve the code's clarity, efficiency, and adherence to best practices (e.g., better variable names, more efficient algorithms, error handling).

**Formatting:**
- Use clear Markdown for structure.
- For code suggestions, use fenced code blocks with the correct language identifier.

---
**LANGUAGE:**
{language}
---
**CODE TO ANALYZE:**
\`\`\`{language}
{code}
\`\`\`
---

**ANALYSIS REPORT:**
`;

const TEST_CASE_GENERATION_PROMPT_TEMPLATE = `
You are a meticulous Quality Assurance (QA) engineer. Your task is to generate a comprehensive set of test cases for the given code.

**Instructions:**
1.  Analyze the code to understand its logic, inputs, and outputs.
2.  Create a diverse set of test cases that cover:
    -   **Standard Cases:** Common, expected inputs.
    -   **Edge Cases:** Boundary values, empty inputs, zeros, negative numbers, etc.
    -   **Error Cases:** Invalid inputs that should cause the program to handle an error gracefully (if applicable).
3.  Your entire output **MUST** be a single, valid JSON array of objects.
4.  Each object in the array must have two keys: \`input\` (a string) and \`expectedOutput\` (a string).
5.  For inputs that require multiple lines, use the newline character \`\\n\`.

**Example Output Format:**
[
  { "input": "5\\n10", "expectedOutput": "15" },
  { "input": "0\\n0", "expectedOutput": "0" },
  { "input": "-5\\n5", "expectedOutput": "0" }
]

---
**LANGUAGE:**
{language}
---
**CODE TO ANALYZE:**
\`\`\`{language}
{code}
\`\`\`
---

**FINAL JSON TEST CASE ARRAY:**
`;



module.exports = {
<<<<<<< HEAD
  // Analysis
  ANALYSIS_PROMPTS,
  // KG
  KG_GENERATION_SYSTEM_PROMPT,
  KG_BATCH_USER_PROMPT_TEMPLATE,
  // Chat
  CHAT_MAIN_SYSTEM_PROMPT,
  WEB_SEARCH_CHAT_SYSTEM_PROMPT,
  CHAT_USER_PROMPT_TEMPLATES,
  // Agentic Framework
  createAgenticSystemPrompt,
  createSynthesizerPrompt,
  // Content Generation
  DOCX_EXPANSION_PROMPT_TEMPLATE,
  PPTX_EXPANSION_PROMPT_TEMPLATE,
  PODCAST_SCRIPT_PROMPT_TEMPLATE,
  // Code Assistant
  CODE_ANALYSIS_PROMPT_TEMPLATE,
  TEST_CASE_GENERATION_PROMPT_TEMPLATE,
};
=======
    // Analysis
    ANALYSIS_PROMPTS,
    // KG
    KG_GENERATION_SYSTEM_PROMPT,
    KG_BATCH_USER_PROMPT_TEMPLATE,
    // Chat
    CHAT_MAIN_SYSTEM_PROMPT,
    WEB_SEARCH_CHAT_SYSTEM_PROMPT,
    CHAT_USER_PROMPT_TEMPLATES,
    // ToT
    PLANNER_PROMPT_TEMPLATE,
    EVALUATOR_PROMPT_TEMPLATE,
    // Agentic Framework
    createAgenticSystemPrompt,
    createSynthesizerPrompt,
    // Content Generation
    DOCX_EXPANSION_PROMPT_TEMPLATE,
    PPTX_EXPANSION_PROMPT_TEMPLATE,
    PODCAST_SCRIPT_PROMPT_TEMPLATE,
};  
>>>>>>> f6253eef
<|MERGE_RESOLUTION|>--- conflicted
+++ resolved
@@ -450,51 +450,21 @@
   const userQueryForPrompt = requestContext.userQuery || "[User query not provided]";
   let activeModeInstructions;
 
-<<<<<<< HEAD
-  // --- THIS IS THE NEW, SMARTER LOGIC with ACADEMIC SEARCH ---
-  if (requestContext.isWebSearchEnabled) {
-      activeModeInstructions = `**CURRENT MODE: Web Search.** The user has manually enabled web search. Your decision MUST be 'web_search'. This is not optional.`;
-  }
-  else if (requestContext.isAcademicSearchEnabled) { // <-- NEW
-      activeModeInstructions = `**CURRENT MODE: Academic Search.** The user has manually enabled academic search. Your decision MUST be 'academic_search'. This is not optional.`;
-  }
-  else if (requestContext.documentContextName) {
-=======
   if (requestContext.isWebSearchEnabled) {
       activeModeInstructions = `**CURRENT MODE: Web Search.** The user has manually enabled web search. Your decision MUST be 'web_search'. This is not optional.`;
   } else if (requestContext.isAcademicSearchEnabled) {
       activeModeInstructions = `**CURRENT MODE: Academic Search.** The user has manually enabled academic search. Your decision MUST be 'academic_search'. This is not optional.`;
   } else if (requestContext.documentContextName) {
->>>>>>> f6253eef
       activeModeInstructions = `**CURRENT MODE: Document RAG.** The user has selected a document named "${requestContext.documentContextName}". Your decision MUST be 'rag_search'. This is not optional.`;
   } else {
       activeModeInstructions = `**CURRENT MODE: Direct Chat.** No specific tool has been selected. Analyze the user's query to decide. If it requires real-time information or external knowledge, choose 'web_search'. For academic papers or scholarly articles, choose 'academic_search'. For all other general queries, definitions, or explanations, your decision MUST be 'direct_answer'.`;
   }
-<<<<<<< HEAD
-  else {
-      activeModeInstructions = `**CURRENT MODE: Direct Chat.** No specific tool has been selected by the user. You must analyze the user's query to make a decision.
--   If the query asks for general knowledge, definitions, explanations, or concepts (like "what is X?", "explain Y", "how does Z work?"), your decision MUST be 'direct_answer'.
--   Only if the query explicitly asks for very recent, real-time information (e.g., "what is the weather today?", "latest news") should you consider 'web_search'.
--   For this query, 'direct_answer' is the most appropriate choice.`;
-  }
-  // --- END OF NEW LOGIC ---
-
-  const userQueryForPrompt = requestContext.userQuery || "[User query not provided]";
-
-  return `
-You are a "Router" agent. Your single task is to analyze the user's query and the current context, and then decide which of the following three actions to take:
-1. 'web_search'
-2. 'rag_search'
-3. 'direct_answer'
-4. 'academic_search'
-=======
 
   return `
 You are a "Router" agent. Your single task is to analyze the user's query and the current context, and then decide which of the available tools to use, or if you should answer directly.
 
 **AVAILABLE TOOLS:**
 ${JSON.stringify(modelContext.available_tools, null, 2)}
->>>>>>> f6253eef
 
 **CONTEXT FOR YOUR DECISION:**
 - ${activeModeInstructions}
@@ -503,11 +473,7 @@
 **YOUR TASK:**
 Based on the CURRENT MODE and the USER'S QUERY, choose one action. Your entire output MUST be a single, valid JSON object with a "tool_call" key. Do not provide any other text or explanation.
 
-<<<<<<< HEAD
-- If your decision is 'web_search', 'rag_search', or 'academic_search', format as:
-=======
 - If your decision is to use a tool, format as:
->>>>>>> f6253eef
   \`\`\`json
   {
     "tool_call": {
@@ -529,36 +495,6 @@
 };
 
 
-<<<<<<< HEAD
-const createSynthesizerPrompt = (originalQuery, toolOutput, toolName) => {
-    const formattingInstructions = `
-**Formatting Guidelines (MANDATORY):**
-- **Structure:** Use Markdown for headings (#, ##), lists (- or 1.), bold (**text**), italics (*text*), and blockquotes (>).
-- **Clarity:** Use the most appropriate combination of formatting elements to make your answer easy to read and understand.
-- **Tables:** If data is tabular, present it as a Markdown table.
-- **Code:** If the answer involves code, use fenced code blocks with language identifiers (e.g., \`\`\`python ... \`\`\`).
-`;
-
-    let systemInstruction = `
-You are an expert AI Tutor. A tool was used to gather the following information to help answer the user's original query. Your task is to synthesize this information into a single, comprehensive, and helpful response.
-
-**Response Guidelines:**
-1.  **PRIORITIZE TOOL OUTPUT:** Your primary responsibility is to accurately represent the information from the "INFORMATION GATHERED BY TOOL" section. The core of your answer **MUST** come from this provided context.
-2.  **BE COMPREHENSIVE:** Do not just give a one-sentence answer. Elaborate on the information found, providing context and detailed explanations based on the tool's output.
-3.  **SEAMLESS INTEGRATION:** Present the final answer as a single, coherent response. Do **NOT** mention that a tool was used.
-4.  **DO NOT CITE:** Do not include citation markers like [1], [2] in your answer. This will be handled separately.
-
-${formattingInstructions}
-
----
-**USER'S ORIGINAL QUERY:**
-${originalQuery}
----
-**INFORMATION GATHERED BY TOOL (Output from '${toolName}'):**
-${toolOutput}
----
-=======
->>>>>>> f6253eef
 
 const createSynthesizerPrompt = (originalQuery, toolOutput, toolName) => {
     
@@ -570,11 +506,7 @@
 
 Your final response MUST follow this two-part structure precisely:
 1.  A detailed, well-written answer to the user's query.
-<<<<<<< HEAD
-2.  **References Section:** A formatted list of the sources used.
-=======
 2.  A "**References**" section with a formatted list of the sources used.
->>>>>>> f6253eef
 
 **PART 1: MAIN ANSWER INSTRUCTIONS**
 -   Your answer **MUST** be based on the provided search results.
@@ -589,15 +521,6 @@
 -   Format each reference like this: \`[1] [Source Title](Source URL)\`.
 
 ---
-<<<<<<< HEAD
-**EXAMPLE OF COMPLETE OUTPUT:**
-The sky appears blue due to a phenomenon called Rayleigh scattering [1]. This is where shorter wavelengths of light, like blue and violet, are scattered more effectively by the small molecules of gas in the Earth's atmosphere than longer wavelengths like red and yellow [2].
-
----
-## References
-[1] [Why Is the Sky Blue? - NASA SpacePlace](https://spaceplace.nasa.gov/blue-sky/en/)
-[2] [Rayleigh scattering - Wikipedia](https://en.wikipedia.org/wiki/Rayleigh_scattering)
-=======
 **Now, perform this task using the following information:**
 
 **USER'S ORIGINAL QUERY:**
@@ -690,7 +613,6 @@
 ## Synthesized Overview
 
 A significant recent application of graphene in electronics is the development of ultra-high-frequency transistors. Researchers have engineered graphene-based transistors that can operate at terahertz speeds, a critical step for next-generation wireless communication [1]. This was achieved by developing a novel fabrication process that enhances the material's electron mobility, overcoming a long-standing challenge in the field [1].
->>>>>>> f6253eef
 
 ---
 ## References
@@ -707,59 +629,10 @@
 **YOUR COMPLETE, STRUCTURED RESPONSE:**
 `;
     }
-<<<<<<< HEAD
-    // --- **NEW SECTION FOR ACADEMIC SEARCH** ---
-    else if (toolName === 'academic_search') {
-        systemInstruction = `
-You are an expert AI Academic Research Assistant. Your task is to synthesize the provided "ACADEMIC SEARCH RESULTS" into a comprehensive, detailed, and scholarly response to the user's query.
-
-Your final response MUST follow this two-part structure precisely:
-1.  A detailed, well-written answer to the user's query, synthesizing the key findings from the provided papers.
-2.  **References Section:** A formatted list of the academic sources used.
-
----
-**PART 1: MAIN ANSWER INSTRUCTIONS**
--   Your answer **MUST** be based on the provided academic paper summaries.
--   When you use information from a paper, you **MUST** include its corresponding number in brackets. For example: "Recent studies show that Model A outperforms Model B in specific tasks [1]." Cite multiple sources if needed: "[2, 3]".
--   Synthesize findings from multiple papers to provide a nuanced and well-rounded explanation. Compare and contrast where appropriate.
--   Maintain a formal, academic tone suitable for a research context.
--   Use rich Markdown formatting (headings, lists, bolding) for clarity.
-
----
-**PART 2: REFERENCES SECTION INSTRUCTIONS**
--   After the main answer, add a horizontal rule (\`---\`).
--   Add a heading: \`## References\`.
--   Create a numbered list of all the sources you cited.
--   Format each reference like this: \`[1] [Paper Title](Paper URL) - *{Authors (e.g., Author A, Author B)}* ({Source e.g., ArXiv})\`.
-
----
-**EXAMPLE OF COMPLETE OUTPUT:**
-The primary approach for this problem involves using transformer-based architectures, which have shown state-of-the-art results in natural language understanding [1]. One study highlights the importance of pre-training on large, domain-specific corpora to improve performance [2]. However, another paper suggests that fine-tuning with a smaller, high-quality dataset can yield comparable results with less computational cost [3].
-
----
-## References
-[1] [Attention Is All You Need](http://export.arxiv.org/abs/1706.03762v7) - *Vaswani, A., et al.* (ArXiv)
-[2] [BERT: Pre-training of Deep Bidirectional Transformers for Language Understanding](https://www.semanticscholar.org/paper/1e78457223b375b6a48a313c0053d1005a76798c) - *Devlin, J., et al.* (Semantic Scholar)
-[3] [Exploring the Limits of Transfer Learning with a Unified Text-to-Text Transformer](http://export.arxiv.org/abs/1910.10683v3) - *Raffel, C., et al.* (ArXiv)
-
----
-**Now, perform this task using the following information:**
-
-**USER'S ORIGINAL QUERY:**
-${originalQuery}
-
-**ACADEMIC SEARCH RESULTS:**
-${toolOutput}
-
-**YOUR COMPLETE, FORMATTED RESPONSE:**
-`;
-    }
-=======
     else { // For RAG, KG, Academic, and other tools
         synthesizerUserMessage = `
 **USER'S ORIGINAL QUERY:**
 "${originalQuery}"
->>>>>>> f6253eef
 
 ---
 **INFORMATION GATHERED BY TOOL ('${toolName}'):**
@@ -928,28 +801,6 @@
 
 
 module.exports = {
-<<<<<<< HEAD
-  // Analysis
-  ANALYSIS_PROMPTS,
-  // KG
-  KG_GENERATION_SYSTEM_PROMPT,
-  KG_BATCH_USER_PROMPT_TEMPLATE,
-  // Chat
-  CHAT_MAIN_SYSTEM_PROMPT,
-  WEB_SEARCH_CHAT_SYSTEM_PROMPT,
-  CHAT_USER_PROMPT_TEMPLATES,
-  // Agentic Framework
-  createAgenticSystemPrompt,
-  createSynthesizerPrompt,
-  // Content Generation
-  DOCX_EXPANSION_PROMPT_TEMPLATE,
-  PPTX_EXPANSION_PROMPT_TEMPLATE,
-  PODCAST_SCRIPT_PROMPT_TEMPLATE,
-  // Code Assistant
-  CODE_ANALYSIS_PROMPT_TEMPLATE,
-  TEST_CASE_GENERATION_PROMPT_TEMPLATE,
-};
-=======
     // Analysis
     ANALYSIS_PROMPTS,
     // KG
@@ -969,5 +820,4 @@
     DOCX_EXPANSION_PROMPT_TEMPLATE,
     PPTX_EXPANSION_PROMPT_TEMPLATE,
     PODCAST_SCRIPT_PROMPT_TEMPLATE,
-};  
->>>>>>> f6253eef
+};  