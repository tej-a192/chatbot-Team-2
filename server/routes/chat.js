// server/routes/chat.js
const express = require('express');
const { v4: uuidv4 } = require('uuid');
const ChatHistory = require('../models/ChatHistory');
const User = require('../models/User');
const { processQueryWithToT_Streaming } = require('../services/totOrchestrator');
const { createOrUpdateSummary } = require('../services/summarizationService');
const { processAgenticRequest } = require('../services/agentService');
const { decrypt } = require('../utils/crypto');
const { redisClient } = require('../config/redisClient');
const router = express.Router();


function streamEvent(res, eventData) {
    if (res.writableEnded) {
        console.warn('[Chat Route Stream] Attempted to write to an already closed stream.');
        return;
    }
    res.write(`data: ${JSON.stringify(eventData)}\n\n`);
}



function doesQuerySuggestRecall(query) {
    const lowerCaseQuery = query.toLowerCase();
    const recallKeywords = [
        'my name', 'my profession', 'i am', 'i told you',
        'remember', 'recall', 'remind me', 'go back to',
        'previously', 'before', 'we discussed', 'we were talking about',
        'earlier', 'yesterday', 'last session',
        'what did i say', 'what was', 'what were', 'who am i',
        'do you know', 'can you tell me again',
        'continue with', 'let\'s continue', 'pick up where we left off',
    ];
    return recallKeywords.some(keyword => lowerCaseQuery.includes(keyword));
}


router.post('/message', async (req, res) => {
    const {
        query, sessionId, useWebSearch, useAcademicSearch,
        systemPrompt: clientProvidedSystemInstruction, criticalThinkingEnabled,
        documentContextName, filter
    } = req.body;
    
    const userId = req.user._id;

    if (!query || typeof query !== 'string' || query.trim() === '') {
        return res.status(400).json({ message: 'Query message text required.' });
    }
    if (!sessionId || typeof sessionId !== 'string') {
        return res.status(400).json({ message: 'Session ID required.' });
    }

    const userMessageForDb = { role: 'user', parts: [{ text: query }], timestamp: new Date() };
<<<<<<< HEAD
    console.log(`>>> POST /api/chat/message (AGENTIC): User=${userId}, Session=${sessionId}, Query: "${query.substring(0, 50)}..."`);
=======
    console.log(`>>> POST /api/chat/message: User=${userId}, Session=${sessionId}, CriticalThinking=${criticalThinkingEnabled}, Query: "${query.substring(0, 50)}..."`);

>>>>>>> f6253eef
    try {
        const [chatSession, user] = await Promise.all([
            ChatHistory.findOne({ sessionId: sessionId, userId: userId }),
            User.findById(userId).select('+encryptedApiKey preferredLlmProvider ollamaModel ollamaUrl').lean()
        ]);

        const llmProvider = user?.preferredLlmProvider || 'gemini';
        const ollamaModel = user?.ollamaModel || process.env.OLLAMA_DEFAULT_MODEL;

        const historyFromDb = chatSession ? chatSession.messages : [];
        const summaryFromDb = chatSession ? chatSession.summary || "" : "";
        
        const historyForLlm = [];

        if (summaryFromDb && doesQuerySuggestRecall(query.trim())) {
            historyForLlm.push({ 
                role: 'user', 
                parts: [{ text: `CONTEXT (Summary of Past Conversations): """${summaryFromDb}"""` }] 
            });
            historyForLlm.push({ 
                role: 'model', 
                parts: [{ text: "Understood. I will use this context if the user's query is about our past conversations." }] 
            });
        }

        const formattedDbMessages = historyFromDb.map(msg => ({
            role: msg.role, parts: msg.parts.map(part => ({ text: part.text || '' }))
        }));
        historyForLlm.push(...formattedDbMessages);
        
        const requestContext = {
            documentContextName, criticalThinkingEnabled, filter,
            llmProvider, ollamaModel,
            isWebSearchEnabled: !!useWebSearch, isAcademicSearchEnabled: !!useAcademicSearch,
            userId: userId.toString(), ollamaUrl: user.ollamaUrl,
            systemPrompt: clientProvidedSystemInstruction
        };

        if (llmProvider === 'gemini') {
            requestContext.apiKey = user.encryptedApiKey ? decrypt(user.encryptedApiKey) : null;
        }

        if (criticalThinkingEnabled) {
            console.log(`[Chat Route] Diverting to ToT Orchestrator.`);
            
            res.setHeader('Content-Type', 'text/event-stream');
            res.setHeader('Cache-Control', 'no-cache');
            res.setHeader('Connection', 'keep-alive');
            res.flushHeaders();

<<<<<<< HEAD
        await ChatHistory.findOneAndUpdate(
            { sessionId: sessionId, userId: userId },
            { $push: { messages: { $each: [userMessageForDb, aiMessageForDbAndClient] } }, $set: { updatedAt: new Date() } },
            { upsert: true, new: true, setDefaultsOnInsert: true }
        );
        if (redisClient && redisClient.isOpen) {
            const cacheKey = `session:${sessionId}`;
            await redisClient.del(cacheKey);
        }
        console.log(`<<< POST /api/chat/message (AGENTIC) successful for Session ${sessionId}.`);
        res.status(200).json({ reply: aiMessageForDbAndClient });
=======
            const accumulatedThoughts = [];

            const interceptingStreamCallback = (eventData) => {
                if (eventData.type === 'thought' || eventData.type === 'error') {
                    if (eventData.type === 'thought') {
                        accumulatedThoughts.push(eventData.content);
                    }
                    streamEvent(res, eventData);
                }
            };

            const totResult = await processQueryWithToT_Streaming(
                query.trim(), historyForLlm, requestContext, interceptingStreamCallback
            );

            const aiMessageForDbAndClient = {
                sender: 'bot', role: 'model',
                parts: [{ text: totResult.finalAnswer }],
                text: totResult.finalAnswer,
                timestamp: new Date(),
                thinking: accumulatedThoughts.join(''),
                references: totResult.references || [],
                source_pipeline: totResult.sourcePipeline,
            };

            streamEvent(res, { type: 'final_answer', content: aiMessageForDbAndClient });
            
            await ChatHistory.findOneAndUpdate(
                { sessionId: sessionId, userId: userId },
                { $push: { messages: { $each: [userMessageForDb, aiMessageForDbAndClient] } } },
                { upsert: true, new: true }
            );
            console.log(`<<< POST /api/chat/message (ToT) successful for Session ${sessionId}.`);
            res.end();

        } else {
            console.log(`[Chat Route] Diverting to standard Agentic Service.`);

            const agentResponse = await processAgenticRequest(
                query.trim(), historyForLlm, clientProvidedSystemInstruction, requestContext
            );

            const aiMessageForDbAndClient = {
                sender: 'bot', role: 'model',
                parts: [{ text: agentResponse.finalAnswer }],
                text: agentResponse.finalAnswer,
                timestamp: new Date(),
                thinking: agentResponse.thinking || null,
                references: agentResponse.references || [],
                source_pipeline: agentResponse.sourcePipeline,
            };
>>>>>>> f6253eef

            await ChatHistory.findOneAndUpdate(
                { sessionId: sessionId, userId: userId },
                { $push: { messages: { $each: [userMessageForDb, aiMessageForDbAndClient] } } },
                { upsert: true, new: true }
            );

            console.log(`<<< POST /api/chat/message (Agentic) successful for Session ${sessionId}.`);
            res.status(200).json({ reply: aiMessageForDbAndClient });
        }

    } catch (error) {
        console.error(`!!! Error processing chat message for Session ${sessionId}:`, error);
        const clientMessage = error.message || "Failed to get response from AI service.";
        
        if (res.headersSent && !res.writableEnded) {
            streamEvent(res, { type: 'error', content: clientMessage });
            res.end();
        } else if (!res.headersSent) {
            res.status(error.status || 500).json({ message: clientMessage });
        }
    }
});

router.post('/history', async (req, res) => {
    const { previousSessionId } = req.body;
    const userId = req.user._id;
    const newSessionId = uuidv4();
    let contextSummaryForNewSession = "";

    try {
        const user = await User.findById(userId).select('preferredLlmProvider ollamaModel ollamaUrl +encryptedApiKey').lean();
        const llmProvider = user?.preferredLlmProvider || 'gemini';
        const ollamaModel = user?.ollamaModel || process.env.OLLAMA_DEFAULT_MODEL;
        const userOllamaUrl = user?.ollamaUrl || null;
        let userApiKey = null;
        if (llmProvider === 'gemini') {
            userApiKey = user.encryptedApiKey ? decrypt(user.encryptedApiKey) : null;
        }

        // --- THIS IS THE FIX ---
        // 1. If there was a previous session, summarize IT and save that summary.
        if (previousSessionId) {
            const previousSession = await ChatHistory.findOne({ sessionId: previousSessionId, userId: userId });
            if (previousSession && previousSession.messages?.length > 0) {
                console.log(`[New Chat] Summarizing previous session ${previousSessionId} before creating new one.`);
                const summaryForOldSession = await createOrUpdateSummary(
                    previousSession.messages,
                    previousSession.summary, // Pass its own summary in case it's a continuation
                    llmProvider, ollamaModel, userApiKey, userOllamaUrl
                );
                
                // Save the generated summary to the *old* session document.
                previousSession.summary = summaryForOldSession;
                await previousSession.save();
                console.log(`[New Chat] Saved summary to previous session ${previousSessionId}.`);
            }
        }
        
        // 2. Now, create a new, broader summary for the NEW session's context.
        // This gives the new session memory of the last 5 conversations.
        const lastSessions = await ChatHistory.find({ userId: userId }).sort({ updatedAt: -1 }).limit(5).select('messages').lean();
        if (lastSessions && lastSessions.length > 0) {
            const messagesForNewSummary = lastSessions.flatMap(session => session.messages);
            if (messagesForNewSummary.length > 0) {
                 console.log(`[New Chat] Creating context summary for new session from the last ${lastSessions.length} sessions.`);
                contextSummaryForNewSession = await createOrUpdateSummary(
                    messagesForNewSummary, null, llmProvider, ollamaModel, userApiKey, userOllamaUrl
                );
            }
        }
        // --- END OF FIX ---

    } catch (summaryError) {
        console.error(`Could not create summary from last sessions:`, summaryError);
    }
    
    try {
        await ChatHistory.create({ userId, sessionId: newSessionId, messages: [], summary: contextSummaryForNewSession });
        res.status(200).json({ message: 'New session started.', newSessionId });
    } catch (dbError) {
        res.status(500).json({ message: 'Failed to create new session.' });
    }
});

router.get('/sessions', async (req, res) => {
    try {
        const sessions = await ChatHistory.find({ userId: req.user._id }).sort({ updatedAt: -1 }).select('sessionId createdAt updatedAt messages').lean();
        const sessionSummaries = sessions.map(session => {
            const firstUserMessage = session.messages?.find(m => m.role === 'user');
            let preview = firstUserMessage?.parts?.[0]?.text?.substring(0, 75) || 'Chat Session';
            if (preview.length === 75) preview += '...';
            return { sessionId: session.sessionId, createdAt: session.createdAt, updatedAt: session.updatedAt, messageCount: session.messages?.length || 0, preview: preview };
        });
        res.status(200).json(sessionSummaries);
    } catch (error) {
        res.status(500).json({ message: 'Failed to retrieve chat sessions.' });
    }
});

router.get('/session/:sessionId', async (req, res) => {
    const { sessionId } = req.params;
    const userId = req.user._id;
    const cacheKey = `session:${sessionId}`;
    const CACHE_TTL_SECONDS = 3600;
    try {
        // 1. Check Redis Cache First
        if (redisClient && redisClient.isOpen) {
            const cachedSession = await redisClient.get(cacheKey);
            if (cachedSession) {
                console.log(`[Chat History] Cache HIT for session ${sessionId}`);
                return res.status(200).json(JSON.parse(cachedSession));
            }
            console.log(`[Chat History] Cache MISS for session ${sessionId}`);
        }

        // 2. If miss, fetch from MongoDB
        const session = await ChatHistory.findOne({ sessionId, userId }).lean();
        if (!session) {
            return res.status(404).json({ message: 'Chat session not found.' });
        }
        
        const messagesForFrontend = (session.messages || []).map(msg => ({ 
            id: msg._id || uuidv4(), 
            sender: msg.role === 'model' ? 'bot' : 'user', 
            text: msg.parts?.[0]?.text || '', 
            thinking: msg.thinking, 
            references: msg.references, 
            timestamp: msg.timestamp, 
            source_pipeline: msg.source_pipeline 
        }));
        
        const responsePayload = { ...session, messages: messagesForFrontend };

        // 3. Store the result in Redis for next time
        if (redisClient && redisClient.isOpen) {
            redisClient.setEx(cacheKey, CACHE_TTL_SECONDS, JSON.stringify(responsePayload)).catch(err => {
                console.error(`Redis SETEX error for session ${sessionId}:`, err);
            });
        }

        res.status(200).json(responsePayload);
    } catch (error) {
        res.status(500).json({ message: 'Failed to retrieve chat session.' });
    }
});

router.delete('/session/:sessionId', async (req, res) => {
    const { sessionId } = req.params;
    const userId = req.user._id;
    try {
        const result = await ChatHistory.deleteOne({ sessionId: sessionId, userId: userId });
        if (redisClient && redisClient.isOpen) {
            const cacheKey = `session:${sessionId}`;
            await redisClient.del(cacheKey);
        }
        if (result.deletedCount === 0) {
            return res.status(404).json({ message: 'Chat session not found.' });
        }
        res.status(200).json({ message: 'Chat session deleted successfully.' });
    } catch (error) {
        res.status(500).json({ message: 'Server error while deleting chat session.' });
    }
});

module.exports = router;<|MERGE_RESOLUTION|>--- conflicted
+++ resolved
@@ -53,12 +53,8 @@
     }
 
     const userMessageForDb = { role: 'user', parts: [{ text: query }], timestamp: new Date() };
-<<<<<<< HEAD
-    console.log(`>>> POST /api/chat/message (AGENTIC): User=${userId}, Session=${sessionId}, Query: "${query.substring(0, 50)}..."`);
-=======
     console.log(`>>> POST /api/chat/message: User=${userId}, Session=${sessionId}, CriticalThinking=${criticalThinkingEnabled}, Query: "${query.substring(0, 50)}..."`);
 
->>>>>>> f6253eef
     try {
         const [chatSession, user] = await Promise.all([
             ChatHistory.findOne({ sessionId: sessionId, userId: userId }),
@@ -109,19 +105,6 @@
             res.setHeader('Connection', 'keep-alive');
             res.flushHeaders();
 
-<<<<<<< HEAD
-        await ChatHistory.findOneAndUpdate(
-            { sessionId: sessionId, userId: userId },
-            { $push: { messages: { $each: [userMessageForDb, aiMessageForDbAndClient] } }, $set: { updatedAt: new Date() } },
-            { upsert: true, new: true, setDefaultsOnInsert: true }
-        );
-        if (redisClient && redisClient.isOpen) {
-            const cacheKey = `session:${sessionId}`;
-            await redisClient.del(cacheKey);
-        }
-        console.log(`<<< POST /api/chat/message (AGENTIC) successful for Session ${sessionId}.`);
-        res.status(200).json({ reply: aiMessageForDbAndClient });
-=======
             const accumulatedThoughts = [];
 
             const interceptingStreamCallback = (eventData) => {
@@ -173,7 +156,6 @@
                 references: agentResponse.references || [],
                 source_pipeline: agentResponse.sourcePipeline,
             };
->>>>>>> f6253eef
 
             await ChatHistory.findOneAndUpdate(
                 { sessionId: sessionId, userId: userId },
