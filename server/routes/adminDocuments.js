--- conflicted
+++ resolved
@@ -4,17 +4,10 @@
 const path = require("path");
 const fs = require("fs");
 const fsPromises = fs.promises;
-<<<<<<< HEAD
 const AdminDocument = require("../models/AdminDocument");
 const axios = require("axios");
 const User = require("../models/User");
 const { encrypt } = require("../utils/crypto");
-=======
-const AdminDocument = require('../models/AdminDocument');
-const axios = require('axios');
-const User = require('../models/User');
-const { encrypt } = require('../utils/crypto');
->>>>>>> 7e978526
 
 const router = express.Router();
 
@@ -22,7 +15,6 @@
 
 // @route   GET /api/admin/key-requests
 // @desc    Get all users with a pending API key request
-<<<<<<< HEAD
 router.get("/key-requests", async (req, res) => {
   try {
     const requests = await User.find({ apiKeyRequestStatus: "pending" })
@@ -33,23 +25,10 @@
     console.error("Error fetching API key requests:", error);
     res.status(500).json({ message: "Server error while fetching requests." });
   }
-=======
-router.get('/key-requests', async (req, res) => {
-    try {
-        const requests = await User.find({ apiKeyRequestStatus: 'pending' })
-            .select('email profile createdAt')
-            .sort({ createdAt: -1 });
-        res.json(requests);
-    } catch (error) {
-        console.error('Error fetching API key requests:', error);
-        res.status(500).json({ message: 'Server error while fetching requests.' });
-    }
->>>>>>> 7e978526
 });
 
 // @route   POST /api/admin/key-requests/approve
 // @desc    Approve a user's API key request
-<<<<<<< HEAD
 router.post("/key-requests/approve", async (req, res) => {
   const { userId } = req.body;
   if (!userId) {
@@ -82,41 +61,10 @@
     console.error(`Error approving API key for user ${userId}:`, error);
     res.status(500).json({ message: "Server error while approving request." });
   }
-=======
-router.post('/key-requests/approve', async (req, res) => {
-    const { userId } = req.body;
-    if (!userId) {
-        return res.status(400).json({ message: 'User ID is required.' });
-    }
-
-    try {
-        const serverApiKey = process.env.GEMINI_API_KEY;
-        if (!serverApiKey) {
-            return res.status(500).json({ message: 'Server-side GEMINI_API_KEY is not configured.' });
-        }
-
-        const user = await User.findById(userId);
-        if (!user) {
-            return res.status(404).json({ message: 'User not found.' });
-        }
-        
-        user.encryptedApiKey = serverApiKey; // pre-save hook handles encryption
-        user.apiKeyRequestStatus = 'approved';
-        user.preferredLlmProvider = 'gemini';
-        
-        await user.save();
-
-        res.json({ message: `API key request for ${user.email} has been approved.` });
-    } catch (error) {
-        console.error(`Error approving API key for user ${userId}:`, error);
-        res.status(500).json({ message: 'Server error while approving request.' });
-    }
->>>>>>> 7e978526
 });
 
 // @route   POST /api/admin/key-requests/reject
 // @desc    Reject a user's API key request
-<<<<<<< HEAD
 router.post("/key-requests/reject", async (req, res) => {
   const { userId } = req.body;
   if (!userId) {
@@ -149,34 +97,6 @@
   "assets",
   "_admin_uploads_"
 );
-=======
-router.post('/key-requests/reject', async (req, res) => {
-    const { userId } = req.body;
-    if (!userId) {
-        return res.status(400).json({ message: 'User ID is required.' });
-    }
-
-    try {
-        const user = await User.findById(userId);
-        if (!user) {
-            return res.status(404).json({ message: 'User not found.' });
-        }
-
-        user.apiKeyRequestStatus = 'rejected';
-        await user.save();
-
-        res.json({ message: `API key request for ${user.email} has been rejected.` });
-    } catch (error) {
-        console.error(`Error rejecting API key for user ${userId}:`, error);
-        res.status(500).json({ message: 'Server error while rejecting request.' });
-    }
-});
-
-
-// --- Document Management Routes ---
-
-const ADMIN_UPLOAD_DIR_BASE = path.join(__dirname, '..', 'assets', '_admin_uploads_');
->>>>>>> 7e978526
 const MAX_FILE_SIZE = 20 * 1024 * 1024;
 const allowedAdminMimeTypes = {
   "application/pdf": "docs",
@@ -223,88 +143,6 @@
     cb(error, false);
   }
 };
-<<<<<<< HEAD
-const adminUpload = multer({
-  storage: adminStorage,
-  fileFilter: adminFileFilter,
-  limits: { fileSize: MAX_FILE_SIZE },
-});
-async function triggerPythonTextExtractionForAdmin(filePath, originalName) {
-  const pythonServiceUrl = process.env.PYTHON_RAG_SERVICE_URL;
-  if (!pythonServiceUrl) {
-    return {
-      success: false,
-      message: "Python service URL not configured.",
-      text: null,
-      chunksForKg: [],
-    };
-  }
-  const addDocumentUrl = `${pythonServiceUrl}/add_document`;
-  try {
-    const response = await axios.post(
-      addDocumentUrl,
-      {
-        user_id: "admin",
-        file_path: filePath,
-        original_name: originalName,
-      },
-      { timeout: 300000 }
-    );
-
-    const text = response.data?.raw_text_for_analysis || null;
-    const chunksForKg = response.data?.chunks_with_metadata || [];
-    const isSuccess = !!(text && text.trim());
-    return {
-      success: isSuccess,
-      message: response.data?.message || "Python RAG service call completed.",
-      text: text,
-      chunksForKg: chunksForKg,
-    };
-  } catch (error) {
-    const errorMsg =
-      error.response?.data?.error ||
-      error.message ||
-      "Unknown error calling Python RAG.";
-    return {
-      success: false,
-      message: `Python RAG call failed: ${errorMsg}`,
-      text: null,
-      chunksForKg: [],
-    };
-  }
-}
-async function callPythonDeletionEndpoint(
-  method,
-  endpointPath,
-  userId,
-  originalName
-) {
-  const pythonServiceUrl =
-    process.env.PYTHON_RAG_SERVICE_URL || "http://localhost:5000";
-  const deleteUrl = `${pythonServiceUrl.replace(/\/$/, "")}${endpointPath}`;
-  try {
-    await axios.delete(deleteUrl, {
-      data: { user_id: userId, document_name: originalName },
-      timeout: 30000,
-    });
-    return {
-      success: true,
-      message: `Successfully requested deletion from ${endpointPath}`,
-    };
-  } catch (error) {
-    return {
-      success: false,
-      message: `Python service call failed for ${endpointPath}: ${error.message}`,
-    };
-  }
-}
-
-// @route   POST /api/admin/documents/upload
-router.post(
-  "/documents/upload",
-  adminUpload.single("file"),
-  async (req, res) => {
-=======
 const adminUpload = multer({ storage: adminStorage, fileFilter: adminFileFilter, limits: { fileSize: MAX_FILE_SIZE }});
 async function triggerPythonRagProcessingForAdmin(filePath, originalName) {
     const pythonServiceUrl = process.env.PYTHON_RAG_SERVICE_URL;
@@ -332,23 +170,37 @@
         return { success: false, message: `Python RAG call failed: ${errorMsg}`, text: null, chunksForKg: [] };
     }
 }
-async function callPythonDeletionEndpoint(method, endpointPath, userId, originalName) {
-    const pythonServiceUrl = process.env.PYTHON_RAG_SERVICE_URL || 'http://localhost:5000';
-    const deleteUrl = `${pythonServiceUrl.replace(/\/$/, '')}${endpointPath}`;
-    try {
-        await axios.delete(deleteUrl, {
-            data: { user_id: userId, document_name: originalName },
-            timeout: 30000
-        });
-        return { success: true, message: `Successfully requested deletion from ${endpointPath}` };
-    } catch (error) {
-        return { success: false, message: `Python service call failed for ${endpointPath}: ${error.message}` };
-    }
+async function callPythonDeletionEndpoint(
+  method,
+  endpointPath,
+  userId,
+  originalName
+) {
+  const pythonServiceUrl =
+    process.env.PYTHON_RAG_SERVICE_URL || "http://localhost:5000";
+  const deleteUrl = `${pythonServiceUrl.replace(/\/$/, "")}${endpointPath}`;
+  try {
+    await axios.delete(deleteUrl, {
+      data: { user_id: userId, document_name: originalName },
+      timeout: 30000,
+    });
+    return {
+      success: true,
+      message: `Successfully requested deletion from ${endpointPath}`,
+    };
+  } catch (error) {
+    return {
+      success: false,
+      message: `Python service call failed for ${endpointPath}: ${error.message}`,
+    };
+  }
 }
 
 // @route   POST /api/admin/documents/upload
-router.post('/documents/upload', adminUpload.single('file'), async (req, res) => {
->>>>>>> 7e978526
+router.post(
+  "/documents/upload",
+  adminUpload.single("file"),
+  async (req, res) => {
     if (!req.file) {
       return res
         .status(400)
@@ -361,7 +213,6 @@
     } = req.file;
     let adminDocRecord;
     try {
-<<<<<<< HEAD
       if (await AdminDocument.exists({ originalName: originalName })) {
         await fsPromises.unlink(tempServerPath);
         return res
@@ -447,66 +298,11 @@
           .status(500)
           .json({ message: "Server error during admin document upload." });
       }
-=======
-        if (await AdminDocument.exists({ originalName: originalName })) {
-            await fsPromises.unlink(tempServerPath);
-            return res.status(409).json({ message: `Document '${originalName}' already exists.` });
-        }
-
-        const ragResult = await triggerPythonRagProcessingForAdmin(tempServerPath, originalName);
-        if (!ragResult.success) {
-            await fsPromises.unlink(tempServerPath);
-            return res.status(422).json({ message: ragResult.message });
-        }
-
-        adminDocRecord = new AdminDocument({
-            filename: serverFilename, originalName: originalName, text: ragResult.text,
-        });
-        await adminDocRecord.save();
-        await fsPromises.unlink(tempServerPath);
-
-        res.status(202).json({
-            message: `Admin document '${originalName}' uploaded. Background processing initiated.`,
-        });
-
-        const { Worker } = require('worker_threads');
-        const analysisWorker = new Worker(path.resolve(__dirname, '..', 'workers', 'adminAnalysisWorker.js'), {
-            workerData: {
-                adminDocumentId: adminDocRecord._id.toString(),
-                originalName: originalName, textForAnalysis: ragResult.text
-            }
-        });
-        analysisWorker.on('error', (err) => console.error(`Admin Analysis Worker Error [Doc: ${originalName}]:`, err));
-
-        if (ragResult.chunksForKg && ragResult.chunksForKg.length > 0) {
-            const kgWorker = new Worker(path.resolve(__dirname, '..', 'workers', 'kgWorker.js'), {
-                workerData: {
-                    adminDocumentId: adminDocRecord._id.toString(),
-                    userId: "admin",
-                    originalName: originalName,
-                    chunksForKg: ragResult.chunksForKg,
-                    llmProvider: 'gemini'
-                }
-            });
-            kgWorker.on('error', (err) => console.error(`Admin KG Worker Error [Doc: ${originalName}]:`, err));
-        } else {
-            console.warn(`[Admin Upload] No chunks for KG processing for '${originalName}'.`);
-            await AdminDocument.updateOne({ _id: adminDocRecord._id }, { $set: { kgStatus: "skipped_no_chunks" } });
-        }
-
-    } catch (error) {
-        console.error(`Admin Upload: Overall error for '${originalName || req.file?.originalname}':`, error);
-        if (tempServerPath && fs.existsSync(tempServerPath)) await fsPromises.unlink(tempServerPath).catch(() => {});
-        if (!res.headersSent) {
-            res.status(500).json({ message: 'Server error during admin document upload.' });
-        }
->>>>>>> 7e978526
     }
   }
 );
 
 // @route   GET /api/admin/documents
-<<<<<<< HEAD
 router.get("/documents", async (req, res) => {
   try {
     const adminDocs = await AdminDocument.find()
@@ -543,47 +339,6 @@
       return res
         .status(404)
         .json({ message: `Admin document '${serverFilename}' not found.` });
-=======
-router.get('/documents', async (req, res) => {
-    try {
-        const adminDocs = await AdminDocument.find().sort({ uploadedAt: -1 })
-            .select('originalName filename uploadedAt analysisUpdatedAt analysis.faq analysis.topics analysis.mindmap');
-        const documentsList = adminDocs.map(doc => ({
-            originalName: doc.originalName, serverFilename: doc.filename, uploadedAt: doc.uploadedAt,
-            analysisUpdatedAt: doc.analysisUpdatedAt,
-            hasFaq: !!(doc.analysis?.faq?.trim()),
-            hasTopics: !!(doc.analysis?.topics?.trim()),
-            hasMindmap: !!(doc.analysis?.mindmap?.trim()),
-        }));
-        res.json({ documents: documentsList });
-    } catch (error) {
-        res.status(500).json({ message: 'Server error fetching admin documents.' });
-    }
-});
-
-// @route   DELETE /api/admin/documents/:serverFilename
-router.delete('/documents/:serverFilename', async (req, res) => {
-    const { serverFilename } = req.params;
-    if (!serverFilename) {
-        return res.status(400).json({ message: 'Server filename is required.' });
-    }
-    try {
-        const docToDelete = await AdminDocument.findOne({ filename: serverFilename });
-        if (!docToDelete) {
-            return res.status(404).json({ message: `Admin document '${serverFilename}' not found.` });
-        }
-
-        const originalName = docToDelete.originalName;
-        const userId = "admin";
-
-        await callPythonDeletionEndpoint('DELETE', `/delete_qdrant_document_data`, userId, originalName);
-        await callPythonDeletionEndpoint('DELETE', `/kg/${userId}/${encodeURIComponent(originalName)}`, userId, originalName);
-        await AdminDocument.deleteOne({ _id: docToDelete._id });
-
-        res.status(200).json({ message: `Admin document '${originalName}' and all associated data deleted.` });
-    } catch (error) {
-        res.status(500).json({ message: 'Server error during admin document deletion.' });
->>>>>>> 7e978526
     }
 
     const originalName = docToDelete.originalName;
@@ -616,7 +371,6 @@
 });
 
 // @route   GET /api/admin/documents/:serverFilename/analysis
-<<<<<<< HEAD
 router.get("/documents/:serverFilename/analysis", async (req, res) => {
   const { serverFilename } = req.params;
   if (!serverFilename)
@@ -676,43 +430,6 @@
         .json({
           message: "Server error while retrieving analysis by original name.",
         });
-=======
-router.get('/documents/:serverFilename/analysis', async (req, res) => {
-    const { serverFilename } = req.params;
-    if (!serverFilename) return res.status(400).json({ message: 'Server filename parameter is required.' });
-    try {
-        const adminDoc = await AdminDocument.findOne({ filename: serverFilename }).select('originalName analysis analysisUpdatedAt');
-        if (!adminDoc) return res.status(404).json({ message: `Admin document '${serverFilename}' not found.` });
-        res.status(200).json({
-            originalName: adminDoc.originalName,
-            analysis: adminDoc.analysis || { faq: "", topics: "", mindmap: "" },
-            analysisUpdatedAt: adminDoc.analysisUpdatedAt
-        });
-    } catch (error) {
-        res.status(500).json({ message: 'Server error retrieving admin document analysis.' });
-    }
-});
-
-// @route   GET /api/admin/documents/by-original-name/:originalName/analysis
-router.get('/documents/by-original-name/:originalName/analysis', async (req, res) => {
-    const { originalName } = req.params;
-    if (!originalName) return res.status(400).json({ message: 'Original name parameter is required.' });
-    try {
-        const decodedOriginalName = decodeURIComponent(originalName);
-        const adminDoc = await AdminDocument.findOne({ originalName: decodedOriginalName })
-            .select('originalName filename analysis analysisUpdatedAt');
-        if (!adminDoc) {
-            return res.status(404).json({ message: `Admin document '${decodedOriginalName}' not found.` });
-        }
-        res.status(200).json({
-            originalName: adminDoc.originalName,
-            serverFilename: adminDoc.filename,
-            analysis: adminDoc.analysis || { faq: "", topics: "", mindmap: "" },
-            analysisUpdatedAt: adminDoc.analysisUpdatedAt
-        });
-    } catch (error) {
-        res.status(500).json({ message: 'Server error while retrieving analysis by original name.' });
->>>>>>> 7e978526
     }
   }
 );
