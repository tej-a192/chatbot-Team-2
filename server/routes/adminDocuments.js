--- conflicted
+++ resolved
@@ -126,11 +126,7 @@
     }
 };
 const adminUpload = multer({ storage: adminStorage, fileFilter: adminFileFilter, limits: { fileSize: MAX_FILE_SIZE }});
-<<<<<<< HEAD
-async function triggerPythonTextExtractionForAdmin(filePath, originalName) {
-=======
 async function triggerPythonRagProcessingForAdmin(filePath, originalName) {
->>>>>>> 4dfc8060
     const pythonServiceUrl = process.env.PYTHON_RAG_SERVICE_URL;
     if (!pythonServiceUrl) {
         return { success: false, message: "Python service URL not configured.", text: null, chunksForKg: [] };
