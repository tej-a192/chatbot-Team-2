--- conflicted
+++ resolved
@@ -283,22 +283,6 @@
     @apply px-4 py-3 text-sm font-semibold border-b;
     @apply text-text-light dark:text-text-dark border-border-light dark:border-border-dark;
   }
-<<<<<<< HEAD
-
-  .panel-resize-handle {
-    @apply relative bg-transparent;
-  }
-
-  .panel-resize-handle::after {
-    content: '';
-    @apply absolute inset-0 transition-colors duration-200;
-  }
-
-  .panel-resize-handle[data-active='true']::after {
-    @apply bg-primary/50;
-  }
-}
-=======
 }
   /* --- ADDED THIS SECTION --- */
   @keyframes shimmer {
@@ -336,5 +320,4 @@
       theme('colors.transparent') 75%
     );
     background-size: 200% 100%;
-  }
->>>>>>> f6253eef
+  }